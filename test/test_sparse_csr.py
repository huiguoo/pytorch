--- conflicted
+++ resolved
@@ -11,12 +11,8 @@
 from torch.testing._internal.common_device_type import \
     (ops, instantiate_device_type_tests, dtypes, dtypesIfCUDA, onlyCPU, onlyCUDA, skipCUDAIfNoCusparseGeneric,
      precisionOverride, skipMeta, skipCUDAIf, skipCUDAIfRocm, skipCPUIfNoMklSparse)
-<<<<<<< HEAD
 from torch.testing._internal.common_methods_invocations import \
     (op_db, sparse_csr_unary_ufuncs, )
-=======
-from torch.testing._internal.common_methods_invocations import (sparse_csr_unary_ufuncs, )
->>>>>>> e1b84e1b
 from torch.testing._internal.common_cuda import _get_torch_cuda_version
 from torch.testing._internal.common_dtype import floating_types, get_all_dtypes
 from test_sparse import CUSPARSE_SPMM_COMPLEX128_SUPPORTED
@@ -46,11 +42,8 @@
     min_supported_version = (11, 3)
     return version >= min_supported_version
 
-<<<<<<< HEAD
 _sparse_csr_ops = list(filter(lambda op: op.supports_sparse_csr, op_db))
 
-=======
->>>>>>> e1b84e1b
 # This should be just an import from test_linalg instead of code duplication
 # but https://github.com/pytorch/pytorch/pull/63511#discussion_r733989701
 def _test_addmm_addmv(test_case, f, t, m, v, *, alpha=None, beta=None, transpose_out=False, layout=torch.strided, all_sparse=False):
@@ -1193,32 +1186,19 @@
             self.assertEqual(csr_sparse.to_dense(), dense)
 
     @ops(_sparse_csr_ops)
-    def test_sparse_csr_no_error(self, device, dtype, op):
+    def test_sparse_csr_consistency(self, device, dtype, op):
         samples = op.sample_inputs(device, dtype)
 
-        if len(samples) == 0:
-            self.skipTest("Skipped! No sample inputs!")
-
-        for sample in samples:
-            assert isinstance(sample.input, torch.Tensor)
-            if sample.input.ndim != 2:
-                continue
-
-            expected = op(sample.input)
-            assert torch.is_tensor(expected)
-            output = op(sample.input.to_sparse_csr())
-            assert torch.is_tensor(output)
-
-    @ops(sparse_csr_unary_ufuncs)
-    def test_sparse_csr_unary_consistency(self, device, dtype, op):
-        samples = op.sample_inputs(device, dtype)
+        # Fail early to prevent silent success with this test
+        ndims_equals_2d = (s.input.ndim == 2 for s in samples)
+        if not any(ndims_equals_2d):
+            raise ValueError("Expected at least one 2D tensor in samples.")
 
         for sample in samples:
             assert torch.is_tensor(sample.input)
             # Sparse CSR only supports 2D tensors as inputs
-            # Fail early to prevent silent success with this test
             if sample.input.ndim != 2:
-                raise ValueError("Expected 2D tensor but got tensor with dimension: {sample.input.ndim}.")
+                continue
 
             expected = op(sample.input)
             assert torch.is_tensor(expected)
