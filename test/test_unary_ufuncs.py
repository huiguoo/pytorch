# Owner(s): ["module: tests"]

import torch
import numpy as np

import math
from itertools import product, chain
from numbers import Number
import random
import unittest

from torch._six import inf, nan
from torch.testing._internal.common_utils import (
    TestCase, run_tests, torch_to_numpy_dtype_dict, numpy_to_torch_dtype_dict,
    suppress_warnings, TEST_SCIPY, slowTest, skipIfNoSciPy, IS_WINDOWS, gradcheck)
from torch.testing._internal.common_methods_invocations import (
    unary_ufuncs, _NOTHING)
from torch.testing._internal.common_device_type import (
    instantiate_device_type_tests, ops, dtypes, onlyCPU, onlyNativeDeviceTypes,
    onlyCUDA, dtypesIfCUDA, precisionOverride, dtypesIfCPU,
    OpDTypes)
from torch.testing import make_tensor
from torch.testing._internal.common_dtype import (
    floating_types_and, all_types_and_complex_and, integral_types_and, get_all_math_dtypes,
    complex_types, all_types_and, floating_and_complex_types_and
)

if TEST_SCIPY:
    import scipy

# Refer [scipy reference filter]
# Filter operators for which the reference function
# is available in the current environment (for reference_numerics tests).
reference_filtered_ops = list(filter(lambda op: op.ref is not _NOTHING, unary_ufuncs))

# Tests for unary "universal functions (ufuncs)" that accept a single
# tensor and have common properties like:
#   - they are elementwise functions
#   - the input shape is the output shape
#   - they typically have method and inplace variants
#   - they typically support the out kwarg
#   - they typically have NumPy or SciPy references

# See NumPy's universal function documentation
# (https://numpy.org/doc/1.18/reference/ufuncs.html) for more details
# about the concept of ufuncs.

# Functions tested here:
#

# Interesting values and extremal values for different dtypes
_unsigned_int_vals = (0, 1, 55, 127)
_int_vals = (0, -1, 1, -55, 55, -127, 127, -128, 128)
_large_int_vals = (-1113, 1113, -10701, 10701)
_float_vals = (0.,
               -.001, .001,
               -.25, .25,
               -1., 1.,
               -math.pi / 2, math.pi / 2,
               -math.pi + .00001, math.pi - .00001,
               -math.pi, math.pi,
               -math.pi - .00001, math.pi + .00001)
_large_float16_vals = (-501, 501,
                       -1001.2, 1001.2,
                       -13437.7, 13437.7)
_large_float_vals = _large_float16_vals + (-4988429.2, 4988429.2, -1e20, 1e20)
_float_extremals = (float('inf'), float('-inf'), float('nan'))
_medium_length = 812
_large_size = (1029, 917)


# Replace values satisfying condition with a safe value. This is used to block
# out values the could cause singularity like tan(pi/2)
def replace_values_in_tensor(tensor, condition, safe_value):
    mask = condition(tensor)
    tensor.masked_fill_(mask, safe_value)


# Returns generator of tensors of different sizes filled with values in domain
# and with intested region filled with `vals`. This will help test different code
# paths for the given vals
# `filter_` can be either None or a tuple of (condition, safe_value). When not None
# values satisfying `condition`` will be replaced with `safe_value` in the generated
# tensor. This is useful to avoid singularities when generating inputs for tests, such
# as tan(pi/2)
def generate_tensors_from_vals(vals, device, dtype, domain, filter_):
    offset = 63

    assert _large_size[1] > (_medium_length + offset)  # large tensor should be large enough
    assert len(vals) < _medium_length  # medium tensor should contain all vals
    assert _medium_length % 4 == 0  # ensure vectorized code coverage

    if not dtype.is_complex:
        # Filter values based on Operators domain.
        # Note: Complex numbers don't belong to ordered field,
        #       so we don't filter for them.
        if domain[0] is not None:
            vals = list(filter(lambda x: x >= domain[0], vals))
        if domain[1] is not None:
            vals = list(filter(lambda x: x < domain[1], vals))

    if filter_ is not None:
        condition, safe_value = filter_

    # Constructs the large tensor containing vals
    large_tensor = make_tensor(_large_size, device=device, dtype=dtype, low=domain[0], high=domain[1])

    # Inserts the vals at an odd place
    large_tensor[57][offset:offset + len(vals)] = torch.tensor(vals, device=device, dtype=dtype)

    if filter_ is not None:
        replace_values_in_tensor(large_tensor, condition, safe_value)

    # Takes a medium sized copy of the large tensor containing vals
    medium_tensor = large_tensor[57][offset:offset + _medium_length]

    if filter_ is not None:
        replace_values_in_tensor(medium_tensor, condition, safe_value)

    # Constructs scalar tensors
    scalar_tensors = (t.squeeze() for t in torch.split(medium_tensor, 1))

    # Tensors with no elements
    empty_sizes = ((0,), (0, 3, 3), (1, 0, 5), (6, 0, 0, 0), (3, 0, 1, 0))
    empty_tensors = (torch.empty(size, device=device, dtype=dtype) for size in empty_sizes)

    return chain(empty_tensors, scalar_tensors, (medium_tensor,), (large_tensor,))


# [Note generate_numeric_tensors, generate_numeric_tensors_hard,
#  and generate_numeric_tensors_extremal]
#
# Returns an iterable of contiguous tensors with the same storage on the requested
#   device and with the requested dtype.
#
# This function is intended to test the non-vectorized and vectorized code
#   paths of unary functions, as well as their handling of odd tensor
#   sizes (like zero-dim tensors and tensors with zero elements).
#
# The iterable will include an empty tensor, tensors with no elements,
#   zero dim (scalar) tensors, small 1D tensors, a medium 1D tensor, and
#   a large 2D tensor.
#
# These tensors will include interesting values. The generate_numeric_tensors_hard
#   tests larger values (>500) and generate_numeric_tensors_extremal tests extremal
#   values like -inf, inf, and nan.
#
# The randomly generated values can be restricted by the domain
#   argument.
def generate_numeric_tensors(device, dtype, *,
                             domain=(None, None),
                             filter_=None):
    # Special-cases bool
    if dtype is torch.bool:
        tensors = (torch.empty(0, device=device, dtype=torch.bool),
                   torch.tensor(True, device=device),
                   torch.tensor(False, device=device),
                   torch.tensor((True, False), device=device),
                   make_tensor((_medium_length,), device=device, dtype=dtype, low=None, high=None),
                   make_tensor(_large_size, device=device, dtype=dtype, low=None, high=None))
        return tensors

    # Acquires dtype-specific vals
    if dtype.is_floating_point or dtype.is_complex:
        vals = _float_vals

        # Converts float -> complex vals if dtype is complex
        if dtype.is_complex:
            vals = tuple(complex(x, y) for x, y in product(vals, vals))
    elif dtype is torch.uint8:
        vals = _unsigned_int_vals
    else:  # dtypes is a signed integer type
        assert dtype in (torch.int8, torch.int16, torch.int32, torch.int64)
        vals = _int_vals

    return generate_tensors_from_vals(vals, device, dtype, domain, filter_)


def generate_numeric_tensors_hard(device, dtype, *,
                                  domain=(None, None),
                                  filter_=None):
    is_signed_integral = dtype in (torch.int8, torch.int16, torch.int32, torch.int64)
    if not (dtype.is_floating_point or dtype.is_complex or is_signed_integral):
        return ()

    if dtype.is_floating_point:
        if dtype is torch.float16:
            # float16 has smaller range.
            vals = _large_float16_vals
        else:
            vals = _large_float_vals
    elif dtype.is_complex:
        vals = tuple(complex(x, y) for x, y in chain(product(_large_float_vals, _large_float_vals),
                                                     product(_float_vals, _large_float_vals),
                                                     product(_large_float_vals, _float_vals)))
    else:
        vals = _large_int_vals

    return generate_tensors_from_vals(vals, device, dtype, domain, filter_)


def generate_numeric_tensors_extremal(device, dtype, *,
                                      domain=(None, None),
                                      filter_=None):
    if not (dtype.is_floating_point or dtype.is_complex):
        return ()

    vals = []
    if dtype.is_floating_point:
        vals = _float_extremals
    elif dtype.is_complex:
        vals = tuple(complex(x, y) for x, y in chain(product(_float_extremals, _float_extremals),
                                                     product(_float_vals, _float_extremals),
                                                     product(_float_extremals, _float_vals)))

    return generate_tensors_from_vals(vals, device, dtype, domain, filter_)


# TODO: port test_unary_out_op_mem_overlap
# TODO: add test for inplace variants erroring on broadcasted inputs
class TestUnaryUfuncs(TestCase):
    exact_dtype = True

    @ops([_fn for _fn in unary_ufuncs if _fn.domain != (None, None)],
         allowed_dtypes=floating_types_and(torch.bfloat16, torch.half))
    def test_float_domains(self, device, dtype, op):
        eps = (1e-5, 1e-3, 1e-1, 1, 2, 10, 20, 50, 100)

        low, high = op.domain
        # NOTE: the following two loops are separated for readability
        if low is not None:
            low_tensor = torch.tensor(low, device=device, dtype=dtype)
            for epsilon in eps:
                lower_tensor = low_tensor - epsilon

                # Skips the test if the difference is not representable,
                #   which can occur if, for example, the difference is small
                #   and the dtype is imprecise (like bfloat16 is)
                if lower_tensor.item() == low_tensor.item():
                    continue

                result = op(lower_tensor)
                self.assertEqual(result.item(), float('nan'),
                                 msg=("input of {0} outside lower domain boundary"
                                      " {1} produced {2}, not nan!").format(lower_tensor.item(),
                                                                            low,
                                                                            result.item()))

        if high is not None:
            high_tensor = torch.tensor(high, device=device, dtype=dtype)
            for epsilon in eps:
                higher_tensor = high_tensor + epsilon

                # See above comment
                if higher_tensor.item() == high_tensor.item():
                    continue

                result = op(higher_tensor)
                self.assertEqual(result.item(), float('nan'),
                                 msg=("input of {0} outside upper domain boundary"
                                      " {1} produced {2}, not nan!").format(higher_tensor.item(),
                                                                            high,
                                                                            result.item()))

    # Helper for comparing torch tensors and numpy arrays
    # TODO: should this or assertEqual also validate that strides are equal?
    def assertEqualHelper(self, actual, expected, msg, *, dtype, exact_dtype=True, **kwargs):
        assert isinstance(actual, torch.Tensor)

        # Some NumPy functions return scalars, not arrays
        if isinstance(expected, Number):
            self.assertEqual(actual.item(), expected, msg, **kwargs)
        elif isinstance(expected, np.ndarray):
            # Handles exact dtype comparisons between arrays and tensors
            if exact_dtype:
                # Allows array dtype to be float32 when comparing with bfloat16 tensors
                #   since NumPy doesn't support the bfloat16 dtype
                # Also ops like scipy.special.erf, scipy.special.erfc, etc, promote float16
                # to float32
                if expected.dtype == np.float32:
                    assert actual.dtype in (torch.float16, torch.bfloat16, torch.float32)
                else:
                    assert expected.dtype == torch_to_numpy_dtype_dict[actual.dtype]

            self.assertEqual(actual,
                             torch.from_numpy(expected).to(actual.dtype),
                             msg,
                             exact_device=False,
                             **kwargs)
        else:
            self.assertEqual(actual, expected, msg, exact_device=False, **kwargs)

    # Tests that the function and its (array-accepting) reference produce the same
    #   values on given tensors
    def _test_reference_numerics(self, dtype, op, tensors, equal_nan=True):
        def _helper_reference_numerics(expected, actual, msg, exact_dtype, equal_nan=True):
            if not torch.can_cast(numpy_to_torch_dtype_dict[expected.dtype.type], dtype):
                exact_dtype = False

            if dtype in [torch.uint8, torch.int8, torch.bool]:
                # NOTE: For these dtypes, PyTorch computes in the default scalar type (float)
                # while NumPy computes in float16
                self.assertEqualHelper(actual, expected, msg, dtype=dtype,
                                       exact_dtype=exact_dtype, rtol=1e-3, atol=1e-2)
            elif dtype is torch.bfloat16:
                # Ref: https://github.com/pytorch/pytorch/blob/master/torch/testing/_internal/common_utils.py#L1149
                self.assertEqualHelper(actual, expected, msg, dtype=dtype,
                                       exact_dtype=exact_dtype, rtol=16e-3, atol=1e-5)
            else:
                self.assertEqualHelper(actual, expected, msg, dtype=dtype, equal_nan=equal_nan, exact_dtype=exact_dtype)

        for t in tensors:
            torch_kwargs, numpy_kwargs = op.sample_kwargs(t.device, dtype, t)
            if dtype is torch.bfloat16:
                a = t.cpu().to(torch.float32).numpy()
            else:
                a = t.cpu().numpy()

            actual = op(t, **torch_kwargs)
            expected = op.ref(a, **numpy_kwargs)

            # Crafts a custom error message for smaller, printable tensors
            if t.numel() < 10:
                msg = ("Failed to produce expected results! Input tensor was"
                       " {0}, torch result is {1}, and reference result is"
                       " {2}.").format(t, actual, expected)
            else:
                msg = None

            exact_dtype = True
            if isinstance(actual, torch.Tensor):
                _helper_reference_numerics(expected, actual, msg, exact_dtype, equal_nan)
            else:
                for x, y in zip(expected, actual):
                    # testing multi-outputs results
                    _helper_reference_numerics(x, y, msg, exact_dtype, equal_nan)

    # Tests that the function and its (array-accepting) reference produce the same
    #   values on a range of tensors, including empty tensors, scalar tensors,
    #   1D tensors and a large 2D tensor with interesting and extremal values
    #   and noncontiguities.
    @suppress_warnings
    @ops(reference_filtered_ops)
    def test_reference_numerics_normal(self, device, dtype, op):
        tensors = generate_numeric_tensors(device, dtype,
                                           domain=op.domain,
                                           filter_=op.reference_numerics_filter)
        self._test_reference_numerics(dtype, op, tensors)

    @suppress_warnings
    @ops(reference_filtered_ops, allowed_dtypes=floating_and_complex_types_and(
        torch.bfloat16, torch.half, torch.int8, torch.int16, torch.int32, torch.int64
    ))
    def test_reference_numerics_hard(self, device, dtype, op):
        if not op.handles_large_floats:
            raise self.skipTest("This op does not handle large values")

        tensors = generate_numeric_tensors_hard(device, dtype,
                                                domain=op.domain)
        self._test_reference_numerics(dtype, op, tensors)

    @suppress_warnings
    @ops(reference_filtered_ops,
         allowed_dtypes=floating_and_complex_types_and(torch.bfloat16, torch.half))
    def test_reference_numerics_extremal(self, device, dtype, op):
        handles_extremals = (op.handles_complex_extremals if
                             dtype in (torch.cfloat, torch.cdouble) else op.handles_extremals)
        if not handles_extremals:
            raise self.skipTest("This op does not handle extremal values")

        tensors = generate_numeric_tensors_extremal(device, dtype,
                                                    domain=op.domain)

        self._test_reference_numerics(dtype, op, tensors)

    # Tests for testing (non)contiguity consistency

    @ops(unary_ufuncs)
    def test_contig_vs_every_other(self, device, dtype, op):
        contig = make_tensor((1026,), device=device, dtype=dtype,
                             low=op.domain[0], high=op.domain[1])
        non_contig = contig[::2]

        self.assertTrue(contig.is_contiguous())
        self.assertFalse(non_contig.is_contiguous())

        torch_kwargs, _ = op.sample_kwargs(device, dtype, non_contig)
        self.assertEqual(op(contig, **torch_kwargs)[::2], op(non_contig, **torch_kwargs))

    @ops(unary_ufuncs)
    def test_contig_vs_transposed(self, device, dtype, op):
        contig = make_tensor((789, 357), device=device, dtype=dtype,
                             low=op.domain[0], high=op.domain[1])
        non_contig = contig.T

        self.assertTrue(contig.is_contiguous())
        self.assertFalse(non_contig.is_contiguous())

        torch_kwargs, _ = op.sample_kwargs(device, dtype, contig)
        self.assertEqual(op(contig, **torch_kwargs).T, op(non_contig, **torch_kwargs))

    @ops(unary_ufuncs)
    def test_non_contig(self, device, dtype, op):
        shapes = [(5, 7), (1024,)]
        for shape in shapes:
            contig = make_tensor(shape, dtype=dtype, device=device,
                                 low=op.domain[0], high=op.domain[1])
            non_contig = torch.empty(shape + (2,), device=device, dtype=dtype)[..., 0]
            non_contig.copy_(contig)

            self.assertTrue(contig.is_contiguous())
            self.assertFalse(non_contig.is_contiguous())

            torch_kwargs, _ = op.sample_kwargs(device, dtype, contig)
            self.assertEqual(op(contig, **torch_kwargs), op(non_contig, **torch_kwargs))

    @ops(unary_ufuncs)
    def test_non_contig_index(self, device, dtype, op):
        contig = make_tensor((2, 2, 1, 2), dtype=dtype, device=device,
                             low=op.domain[0], high=op.domain[1])
        non_contig = contig[:, 1, ...]
        contig = non_contig.contiguous()

        self.assertTrue(contig.is_contiguous())
        self.assertFalse(non_contig.is_contiguous())

        torch_kwargs, _ = op.sample_kwargs(device, dtype, contig)
        self.assertEqual(op(contig, **torch_kwargs), op(non_contig, **torch_kwargs))

    @ops(unary_ufuncs)
    def test_non_contig_expand(self, device, dtype, op):
        shapes = [(1, 3), (1, 7), (5, 7)]
        for shape in shapes:
            contig = make_tensor(shape, dtype=dtype, device=device,
                                 low=op.domain[0], high=op.domain[1])
            non_contig = contig.clone().expand(3, -1, -1)

            self.assertTrue(contig.is_contiguous())
            self.assertFalse(non_contig.is_contiguous())

            torch_kwargs, _ = op.sample_kwargs(device, dtype, contig)
            contig = op(contig, **torch_kwargs)
            non_contig = op(non_contig, **torch_kwargs)
            for i in range(3):
                self.assertEqual(contig, non_contig[i],
                                 msg='non-contiguous expand[' + str(i) + ']')

    @ops(unary_ufuncs)
    def test_contig_size1(self, device, dtype, op):
        contig = make_tensor((5, 100), dtype=dtype, device=device,
                             low=op.domain[0], high=op.domain[1])
        contig = contig[:1, :50]
        contig2 = torch.empty(contig.size(), device=device, dtype=dtype)
        contig2.copy_(contig)

        self.assertTrue(contig.is_contiguous())
        self.assertTrue(contig2.is_contiguous())

        torch_kwargs, _ = op.sample_kwargs(device, dtype, contig)
        self.assertEqual(op(contig, **torch_kwargs), op(contig2, **torch_kwargs))

    @ops(unary_ufuncs)
    def test_contig_size1_large_dim(self, device, dtype, op):
        contig = make_tensor((5, 2, 3, 1, 4, 5, 3, 2, 1, 2, 3, 4), dtype=dtype, device=device,
                             low=op.domain[0], high=op.domain[1])
        contig = contig[:1, :, :, :, :, :, :, :, :, :, :, :]
        contig2 = torch.empty(contig.size(), device=device, dtype=dtype)
        contig2.copy_(contig)

        self.assertTrue(contig.is_contiguous())
        self.assertTrue(contig2.is_contiguous())

        torch_kwargs, _ = op.sample_kwargs(device, dtype, contig)
        self.assertEqual(op(contig, **torch_kwargs), op(contig2, **torch_kwargs))

    # Tests that computation on a multiple batches is the same as
    # per-batch computation.
    @ops(unary_ufuncs)
    def test_batch_vs_slicing(self, device, dtype, op):
        input = make_tensor((1024, 512), dtype=dtype, device=device,
                            low=op.domain[0], high=op.domain[1])

        torch_kwargs, _ = op.sample_kwargs(device, dtype, input)
        actual = op(input, **torch_kwargs)
        expected = torch.stack([op(slice, **torch_kwargs) for slice in input])

        self.assertEqual(actual, expected)

    def _test_out_arg(self, op, input, output, expected, **kwargs):
        if op.safe_casts_outputs:
            expect_fail = not torch.can_cast(expected.dtype, output.dtype)
        else:
            expect_fail = output.dtype != expected.dtype

        if expect_fail:
            with self.assertRaises(RuntimeError):
                op(input, out=output, **kwargs)
        else:
            res = op(input, out=output, **kwargs)
            self.assertTrue(res is output)
            self.assertEqual(output, expected.to(output.dtype))

    @ops(unary_ufuncs, dtypes=OpDTypes.supported)
    def test_out_arg_all_dtypes(self, device, dtype, op):
        if not op.supports_out:
            self.skipTest("Skipped! Op doesn't support out= kwarg.")

        input = make_tensor((64, 64), dtype=dtype, device=device,
                            low=op.domain[0], high=op.domain[1])
        torch_kwargs, _ = op.sample_kwargs(device, dtype, input)
        expected = op(input, **torch_kwargs)

        for out_dtype in all_types_and_complex_and(torch.bool, torch.half):
            out = torch.empty_like(input, dtype=out_dtype)
            self._test_out_arg(op, input, out, expected, **torch_kwargs)

    @dtypes(*all_types_and(torch.bool, torch.half))
    def test_nan_to_num(self, device, dtype):
        for contiguous in [False, True]:
            x = make_tensor((64, 64), low=0., high=100., dtype=dtype, device=device)

            if dtype.is_floating_point:
                # Add extremal values.
                extremals = [float('nan'), float('inf'), -float('inf')]
                for idx, extremal in zip(torch.randint(0, 63, (3,)), extremals):
                    x[idx, :] = extremal

            if not contiguous:
                x = x.T

            # With args
            nan = random.random()
            posinf = random.random() * 5
            neginf = random.random() * 10

            self.compare_with_numpy(lambda x: x.nan_to_num(nan=nan, posinf=posinf),
                                    lambda x: np.nan_to_num(x, nan=nan, posinf=posinf),
                                    x)
            self.compare_with_numpy(lambda x: x.nan_to_num(posinf=posinf, neginf=neginf),
                                    lambda x: np.nan_to_num(x, posinf=posinf, neginf=neginf),
                                    x)

            # Out Variant
            out = torch.empty_like(x)
            result = torch.nan_to_num(x)
            torch.nan_to_num(x, out=out)
            self.assertEqual(result, out)

            result = torch.nan_to_num(x, nan=nan, posinf=posinf, neginf=neginf)
            torch.nan_to_num(x, out=out, nan=nan, posinf=posinf, neginf=neginf)
            self.assertEqual(result, out)

    @dtypes(torch.cdouble)
    def test_complex_edge_values(self, device, dtype):
        # sqrt Test Reference: https://github.com/pytorch/pytorch/pull/47424
        x = torch.tensor(0. - 1.0e+20j, dtype=dtype, device=device)
        self.compare_with_numpy(torch.sqrt, np.sqrt, x)
        # acos test reference: https://github.com/pytorch/pytorch/issue/42952
        # Skip on Windows, as CUDA acos  returns conjugate value
        # see https://github.com/pytorch/pytorch/issues/52299
        if not (IS_WINDOWS and dtype == torch.cdouble and "cuda" in device):
            self.compare_with_numpy(torch.acos, np.arccos, x)

        x = torch.tensor((-1.0e+60 if dtype == torch.cdouble else -1.0e+20) - 4988429.2j, dtype=dtype, device=device)
        self.compare_with_numpy(torch.sqrt, np.sqrt, x)

    @unittest.skipIf(not TEST_SCIPY, "Requires SciPy")
    @dtypes(torch.float, torch.double)
    def test_digamma_special(self, device, dtype):
        # Based on SciPy test for the following special values.
        # Reference:
        # https://github.com/scipy/scipy/blob/3a8a3a1d4657254a6611e77e9c28feafa26e6645/scipy/special/tests/test_digamma.py#L22
        euler = 0.57721566490153286
        dataset = [(0., -0.),
                   (1, -euler),
                   (0.5, -2 * math.log(2) - euler),
                   (1 / 3, -math.pi / (2 * math.sqrt(3)) - 3 * math.log(3) / 2 - euler),
                   (1 / 4, -math.pi / 2 - 3 * math.log(2) - euler),
                   (1 / 6, -math.pi * math.sqrt(3) / 2 - 2 * math.log(2) - 3 * math.log(3) / 2 - euler),
                   (1 / 8, -math.pi / 2 - 4 * math.log(2) -
                       (math.pi + math.log(2 + math.sqrt(2)) - math.log(2 - math.sqrt(2))) / math.sqrt(2) - euler)]
        x = torch.tensor(dataset, device=device, dtype=dtype)
        self.compare_with_numpy(torch.digamma, scipy.special.digamma, x)

    @unittest.skipIf(not TEST_SCIPY, "Requires SciPy")
    @dtypes(torch.float, torch.double)
    def test_digamma(self, device, dtype):
        # Tests pole behavior
        tensor = torch.tensor([-0.999999994, -1.999999994, -2.0000000111,
                               -100.99999994, 0.000000111, -1931.99999994,
                               -0.000000111, 0, -0, -1, -2, -931], dtype=dtype, device=device)
        self.compare_with_numpy(torch.digamma, scipy.special.digamma, tensor)

<<<<<<< HEAD
    @dtypes(*get_all_fp_dtypes(include_half=True, include_bfloat16=False))
=======
    @skipCUDAIfRocm
    @dtypes(*floating_types_and(torch.half))
>>>>>>> c0a6add7
    def test_frexp(self, device, dtype):
        input = make_tensor((50, 50), dtype=dtype, device=device)
        mantissa, exponent = torch.frexp(input)
        np_mantissa, np_exponent = np.frexp(input.cpu().numpy())

        self.assertEqual(mantissa, np_mantissa)
        self.assertEqual(exponent, np_exponent)

        # torch.frexp returns exponent in int32 to be compatible with np.frexp
        self.assertTrue(exponent.dtype == torch.int32)
        self.assertTrue(torch_to_numpy_dtype_dict[exponent.dtype] == np_exponent.dtype)

    def test_frexp_assert_raises(self, device):
        invalid_input_dtypes = integral_types_and(torch.bool) + complex_types()
        for dtype in invalid_input_dtypes:
            input = make_tensor((50, 50), dtype=dtype, device=device)
            with self.assertRaisesRegex(RuntimeError, r"torch\.frexp\(\) only supports floating-point dtypes"):
                torch.frexp(input)

        for dtype in floating_types_and(torch.half):
            input = make_tensor((50, 50), dtype=dtype, device=device)

            dtypes = list(all_types_and_complex_and(torch.bool, torch.half, torch.bfloat16))
            dtypes.remove(dtype)
            for mantissa_dtype in dtypes:
                mantissa = torch.empty_like(input, dtype=mantissa_dtype)
                exponent = torch.empty_like(input, dtype=torch.int)
                with self.assertRaisesRegex(RuntimeError,
                                            r"torch\.frexp\(\) expects mantissa to have dtype .+ but got .+"):
                    torch.frexp(input, out=(mantissa, exponent))

            dtypes.append(dtype)
            dtypes.remove(torch.int)
            for exponent_dtype in dtypes:
                mantissa = torch.empty_like(input)
                exponent = torch.empty_like(input, dtype=exponent_dtype)
                with self.assertRaisesRegex(RuntimeError,
                                            r"torch\.frexp\(\) expects exponent to have int dtype but got .+"):
                    torch.frexp(input, out=(mantissa, exponent))

    def test_mvlgamma_argcheck(self, device):
        def run_test(d):
            input = torch.linspace((d - 2) / 2, 10, 10, device=device)
            torch.mvlgamma(input, d)

        with self.assertRaisesRegex(RuntimeError, r"All elements must be greater than \(p-1\)/2"):
            run_test(3)

    def test_polygamma_neg(self, device):
        with self.assertRaisesRegex(RuntimeError, r'polygamma\(n, x\) does not support negative n\.'):
            torch.polygamma(-1, torch.tensor([1.0, 2.0], device=device))

    # TODO resolve with opinfos
    @onlyCPU
    def test_op_invert(self, device):
        res = 0xffff - torch.arange(127, dtype=torch.int8)
        for dtype in (torch.uint8, torch.int8, torch.int16, torch.int32, torch.int64):
            a = torch.arange(127, dtype=dtype)
            self.assertEqual(res.to(dtype), ~a)

        self.assertEqual(torch.tensor([True, False]), ~torch.tensor([False, True]))

        # test exceptions
        for dtype in (torch.half, torch.float, torch.double):
            a = torch.zeros(10, dtype=dtype)
            with self.assertRaises(TypeError):
                b = ~a

    @dtypes(torch.complex64, torch.complex128)
    def test_abs_angle_complex_to_float(self, device, dtype):
        # Constructs random complex values
        from random import random
        random_vals = []
        for multiplier in (-1, 1, -10, 10, -100, 100):
            for _ in range(10):
                random_vals.append(complex(random() * multiplier, random() * multiplier))

        for vals in (random_vals, []):
            a = np.array(vals, dtype=torch_to_numpy_dtype_dict[dtype])
            t = torch.tensor(vals, device=device, dtype=dtype)

            for fn_name in ('abs', 'angle'):
                torch_fn = getattr(torch, fn_name)
                np_fn = getattr(np, fn_name)

                # Tests function
                np_result = torch.from_numpy(np_fn(a))
                torch_result = torch_fn(t).cpu()
                self.assertEqual(np_result, torch_result, exact_dtype=True)

                # Tests float out
                float_dtype = torch.float32 if dtype is torch.complex64 else torch.float64
                np_float_out = np_fn(a).astype(torch_to_numpy_dtype_dict[float_dtype])
                float_out = torch.empty_like(t).float()
                torch_fn(t, out=float_out)
                # TODO(#38095): Replace assertEqualIgnoreType. See issue #38095
                self.assertEqualIgnoreType(torch.from_numpy(np_float_out), float_out.cpu())

                # Tests float out (resized out)
                float_out = torch.empty(1, device=device, dtype=float_dtype)
                torch_fn(t, out=float_out)
                self.assertEqual(torch.from_numpy(np_float_out), float_out.cpu())

                # Tests complex out
                np_complex_out = np_fn(a)
                complex_out = torch.empty_like(t)
                torch_fn(t, out=complex_out)
                # TODO(#38095): Replace assertEqualIgnoreType. See issue #38095
                self.assertEqualIgnoreType(torch.from_numpy(np_complex_out), complex_out.cpu())

                # Tests complex out (resized out)
                complex_out = torch.empty(0, device=device, dtype=dtype)
                torch_fn(t, out=complex_out)
                # TODO(#38095): Replace assertEqualIgnoreType. See issue #38095
                self.assertEqualIgnoreType(torch.from_numpy(np_complex_out), complex_out.cpu())

                # Tests long out behavior (expected failure)
                long_out = torch.empty(0, device=device, dtype=torch.long)
                with self.assertRaises(RuntimeError):
                    torch_fn(t, out=long_out)

                # Tests inplace
                if fn_name == 'abs':
                    torch_inplace_method = getattr(torch.Tensor, fn_name + "_")
                    np_fn(a, out=a)
                    if dtype.is_complex:
                        with self.assertRaisesRegex(RuntimeError, "In-place abs is not supported for complex tensors."):
                            torch_inplace_method(t)
                        return
                    torch_inplace_method(t)
                    self.assertEqual(torch.from_numpy(a), t.cpu())

                # Note: angle does not have an in-place variant
                if fn_name == 'angle':
                    with self.assertRaises(AttributeError):
                        torch_inplace_method = getattr(torch.Tensor, fn_name + "_")

    def check_internal_mem_overlap(self, inplace_op, num_inputs,
                                   dtype, device,
                                   expected_failure=False):
        if isinstance(inplace_op, str):
            inplace_op = getattr(torch.Tensor, inplace_op)
        input = torch.randn(1, dtype=dtype, device=device).expand(3, 3)
        inputs = [input] + [torch.randn_like(input)
                            for i in range(num_inputs - 1)]
        if not expected_failure:
            with self.assertRaisesRegex(RuntimeError, 'single memory location'):
                inplace_op(*inputs)
        else:
            with self.assertRaises(AssertionError):
                with self.assertRaisesRegex(RuntimeError, 'single memory location'):
                    inplace_op(*inputs)

    def unary_check_input_output_mem_overlap(self, data, sz, op,
                                             expected_failure=False):

        def _test(op, output, input):
            output_exp = torch.empty_like(output)
            op(input, out=output_exp)
            self.assertEqual(op(input, out=output), output_exp, msg=op.__name__)

        # output is identical to input:
        _test(op, output=data[0:sz], input=data[0:sz])
        # output and input are independent:
        _test(op, output=data[0:sz], input=data[sz:2 * sz])
        # output partially overlaps with input:
        if not expected_failure:
            with self.assertRaisesRegex(RuntimeError, 'unsupported operation'):
                _test(op, data[0:sz], data[1:sz + 1])
        else:
            with self.assertRaises(AssertionError):
                with self.assertRaisesRegex(RuntimeError, 'unsupported operation'):
                    _test(op, data[0:sz], data[1:sz + 1])

    # TODO: run on non-native device types
    @dtypes(torch.double)
    def test_unary_out_op_mem_overlap(self, device, dtype):
        sz = 3
        doubles = torch.randn(2 * sz, dtype=dtype, device=device)
        positives = torch.randint(1, 100, (2 * sz,), device=device).double()
        ints = torch.randint(-100, 100, (2 * sz,), device=device)
        unary_mem_overlap_cases = [
            ("abs", doubles, True, True, 'cpu'),
            ("abs", doubles, True, True, 'cuda'),
            ("acos", doubles, True, True, 'cpu'),
            ("acos", doubles, True, True, 'cuda'),
            ("asin", doubles, True, True, 'cpu'),
            ("asin", doubles, True, True, 'cuda'),
            ("atan", doubles, True, True, 'cpu'),
            ("atan", doubles, True, True, 'cuda'),
            ("acosh", doubles, True, True, 'cpu'),
            ("acosh", doubles, True, True, 'cuda'),
            ("asinh", doubles, True, True, 'cpu'),
            ("asinh", doubles, True, True, 'cuda'),
            ("atanh", doubles, True, True, 'cpu'),
            ("atanh", doubles, True, True, 'cuda'),
            ("bitwise_not", ints, True, True, 'cpu'),
            ("bitwise_not", ints, True, True, 'cuda'),
            ("ceil", doubles, True, True, 'cpu'),
            ("ceil", doubles, True, True, 'cuda'),
            ("cos", doubles, True, True, 'cpu'),
            ("cos", doubles, True, True, 'cuda'),
            ("cosh", doubles, True, True, 'cpu'),
            ("cosh", doubles, True, True, 'cuda'),
            ("digamma", doubles, True, True, 'cpu'),
            ("erf", doubles, True, True, 'cpu'),
            ("erf", doubles, True, True, 'cuda'),
            ("erfc", doubles, True, True, 'cpu'),
            ("erfc", doubles, True, True, 'cuda'),
            ("erfinv", doubles, True, True, 'cpu'),
            ("erfinv", doubles, True, True, 'cuda'),
            ("exp", doubles, True, True, 'cpu'),
            ("exp", doubles, True, True, 'cuda'),
            ("exp2", doubles, True, True, 'cpu'),
            ("exp2", doubles, True, True, 'cuda'),
            ("expm1", doubles, True, True, 'cpu'),
            ("expm1", doubles, True, True, 'cuda'),
            ("floor", doubles, True, True, 'cpu'),
            ("floor", doubles, True, True, 'cuda'),
            ("frac", doubles, True, True, 'cpu'),
            ("frac", doubles, True, True, 'cuda'),
            ("i0", doubles, True, True, 'cpu'),
            ("i0", doubles, True, True, 'cuda'),
            ("log", positives, True, True, 'cpu'),
            ("log", positives, True, True, 'cuda'),
            ("log10", positives, True, True, 'cpu'),
            ("log10", positives, True, True, 'cuda'),
            ("log1p", positives, True, True, 'cpu'),
            ("log1p", positives, True, True, 'cuda'),
            ("log2", positives, True, True, 'cpu'),
            ("log2", positives, True, True, 'cuda'),
            ("neg", doubles, True, True, 'cpu'),
            ("neg", doubles, True, True, 'cuda'),
            ("reciprocal", doubles, True, True, 'cpu'),
            ("reciprocal", doubles, True, True, 'cuda'),
            ("round", doubles, True, True, 'cpu'),
            ("round", doubles, True, True, 'cuda'),
            ("rsqrt", positives, True, True, 'cpu'),
            ("rsqrt", positives, True, True, 'cuda'),
            ("sin", doubles, True, True, 'cpu'),
            ("sin", doubles, True, True, 'cuda'),
            ("sinh", doubles, True, True, 'cpu'),
            ("sinh", doubles, False, True, 'cuda'),
            ("sigmoid", doubles, True, True, 'cpu'),
            ("sigmoid", doubles, True, True, 'cuda'),
            ("logit", doubles, True, True, 'cpu'),
            ("logit", doubles, True, True, 'cuda'),
            ("sqrt", doubles, True, True, 'cpu'),
            ("sqrt", doubles, False, True, 'cuda'),
            ("tan", doubles, True, True, 'cpu'),
            ("tan", doubles, True, True, 'cuda'),
            ("tanh", doubles, True, True, 'cpu'),
            ("tanh", doubles, True, True, 'cuda'),
            ("trunc", doubles, True, True, 'cpu'),
            ("trunc", doubles, True, True, 'cuda')
        ]

        for (fn, inputs, has_input_output_mem_overlap_check,
             has_internal_mem_overlap_check, dev) in unary_mem_overlap_cases:
            if dev != device:
                continue
            out_fn = getattr(torch, fn)
            in_fn = getattr(torch.Tensor, fn + '_')

            self.unary_check_input_output_mem_overlap(inputs, sz, out_fn,
                                                      expected_failure=not has_input_output_mem_overlap_check)

            self.check_internal_mem_overlap(in_fn, 1, dtype, dev,
                                            expected_failure=not has_internal_mem_overlap_check)

    # TODO: opinfo hardshrink
    @onlyCPU
    @dtypes(torch.float, torch.double)
    def test_hardshrink(self, device, dtype):
        data = torch.tensor([1, 0.5, 0.3, 0.6], dtype=dtype, device=device).view(2, 2)
        self.assertEqual(torch.tensor([1, 0.5, 0, 0.6], dtype=dtype, device=device).view(2, 2),
                         data.hardshrink(0.3))
        self.assertEqual(torch.tensor([1, 0, 0, 0.6], dtype=dtype, device=device).view(2, 2),
                         data.hardshrink(0.5))

        # test default lambd=0.5
        self.assertEqual(data.hardshrink(), data.hardshrink(0.5))

        # test non-contiguous case
        self.assertEqual(torch.tensor([1, 0, 0.5, 0.6], dtype=dtype, device=device).view(2, 2),
                         data.t().hardshrink(0.3))

    @onlyCPU
    @dtypes(torch.float, torch.double)
    def test_hardshrink_edge_cases(self, device, dtype) -> None:
        def h(values, l_expected):
            for l, expected in l_expected.items():
                values_tensor = torch.tensor([float(v) for v in values],
                                             dtype=dtype, device=device)
                expected_tensor = torch.tensor([float(v) for v in expected],
                                               dtype=dtype, device=device)
                self.assertEqual(expected_tensor == values_tensor.hardshrink(l),
                                 torch.ones_like(values_tensor, dtype=torch.bool))

        def test_helper(min, max):
            h([0.0, min, -min, 0.1, -0.1, 1.0, -1.0, max, -max, inf, -inf],
              {0.0: [0.0, min, -min, 0.1, -0.1, 1.0, -1.0, max, -max, inf, -inf],
               min: [0.0, 0.0, 0.0, 0.1, -0.1, 1.0, -1.0, max, -max, inf, -inf],
               0.1: [0.0, 0.0, 0.0, 0.0, 0.0, 1.0, -1.0, max, -max, inf, -inf],
               1.0: [0.0, 0.0, 0.0, 0.0, 0.0, 0.0, 0.0, max, -max, inf, -inf],
               max: [0.0, 0.0, 0.0, 0.0, 0.0, 0.0, 0.0, 0.0, 0.0, inf, -inf],
               inf: [0.0, 0.0, 0.0, 0.0, 0.0, 0.0, 0.0, 0.0, 0.0, 0.0, 0.0]})

        test_helper(torch.finfo(dtype).tiny, torch.finfo(dtype).max)

    @onlyCPU
    @slowTest
    @dtypes(torch.float)
    @unittest.skipIf(True, "Insufficient memory on linux.(2|4)xlarge")
    def test_exp_slow(self, device, dtype):
        # Test for https://github.com/pytorch/pytorch/issues/17271
        # This is pretty slow on my Macbook but it only takes a few
        # seconds on a beefy Xeon server
        a = torch.exp(torch.ones(2 ** 31, dtype=dtype, device=device))
        b = torch.exp(torch.ones(1, dtype=dtype, device=device))
        self.assertEqual(a, b.expand(2 ** 31))

    @precisionOverride({torch.bfloat16: 1e-2, torch.float: 0.0002, torch.double: 0.0002})
    @dtypesIfCUDA(torch.float, torch.double, torch.bfloat16)
    @dtypes(torch.float, torch.double)
    def test_hardswish(self, device, dtype):
        inputValues = [-1000, -4, -3, -2, 0, 2, 3, 4, 1000]
        expectedOutput = np.multiply(
            inputValues,
            np.minimum(np.maximum((np.add(inputValues, 3)), 0), 6) / 6.0)

        inputTensor = torch.tensor(inputValues, dtype=dtype, device=device)
        expectedOutputTensor = \
            torch.tensor(expectedOutput, dtype=dtype, device=device)

        # normal
        self.assertEqual(torch.nn.functional.hardswish(inputTensor),
                         expectedOutputTensor)

        # inplace
        inputTensorCpy = inputTensor.clone().detach()
        torch.nn.functional.hardswish(inputTensorCpy, inplace=True)
        self.assertEqual(inputTensorCpy, expectedOutputTensor)

    @precisionOverride({torch.bfloat16: 1e-2, torch.float: 0.0002, torch.double: 0.0002})
    @dtypesIfCUDA(torch.float, torch.double, torch.bfloat16)
    @dtypes(torch.float, torch.double)
    def test_hardsigmoid(self, device, dtype):
        inputValues = [-1000, -4, -3, -2, 0, 2, 3, 4, 1000]
        expectedOutput = np.minimum(np.maximum((np.add(inputValues, 3)), 0), 6) / 6.0

        inputTensor = torch.tensor(inputValues, dtype=dtype, device=device)

        # normal
        self.assertEqual(torch.nn.functional.hardsigmoid(inputTensor),
                         torch.tensor(expectedOutput, dtype=dtype, device=device))

        # inplace
        inputTensorCpy = inputTensor.clone().detach()
        self.assertEqual(torch.nn.functional.hardsigmoid(inputTensorCpy, inplace=True),
                         torch.tensor(expectedOutput, dtype=dtype, device=device))

    @precisionOverride({torch.bfloat16: 1e-2, torch.float: 0.0002, torch.double: 0.0002})
    @dtypesIfCUDA(torch.float, torch.double, torch.bfloat16)
    @dtypes(torch.float, torch.double)
    def test_hardsigmoid_backward(self, device, dtype):
        inputValues = [-3.0, 3.0, -2.0, 2.0, -6.0, 6.0]
        expectedValues = [0.0, 0.0, 1.0 / 6.0, 1.0 / 6.0, 0.0, 0.0]
        inputTensor = torch.tensor(inputValues, dtype=dtype, device=device).requires_grad_()
        expetedTensor = torch.tensor(expectedValues, dtype=dtype, device=device)
        out = torch.nn.functional.hardsigmoid(inputTensor)
        out.backward(torch.ones_like(inputTensor))
        self.assertEqual(inputTensor.grad, expetedTensor)

    @skipIfNoSciPy
    @dtypes(torch.float, torch.double)
    def test_silu(self, device, dtype):
        input_np = np.random.randn(5, 8)
        special_input = [[-1000, -1, -0.1, 0, 0.5, 1, 2, 1000]]
        input_np = np.concatenate((input_np, special_input), axis=0).astype(
            torch_to_numpy_dtype_dict[dtype])
        expected_output_np = input_np * scipy.special.expit(input_np)

        expected_output = torch.from_numpy(expected_output_np).to(device)
        expected_output_noncontig = expected_output.transpose(0, 1)

        atol = 1e-6
        rtol = 1e-6

        input = torch.from_numpy(input_np).clone().contiguous().to(device)
        self.assertEqual(torch.nn.functional.silu(input), expected_output,
                         atol=atol, rtol=rtol)
        self.assertEqual(torch.nn.functional.silu(input, inplace=True),
                         expected_output, atol=atol, rtol=rtol)

        input = torch.from_numpy(input_np).clone().to(device)
        input_noncontig = input.transpose(0, 1)
        self.assertEqual(torch.nn.functional.silu(input_noncontig),
                         expected_output_noncontig, atol=atol, rtol=rtol)
        self.assertEqual(torch.nn.functional.silu(
            input_noncontig, inplace=True), expected_output_noncontig,
            atol=atol, rtol=rtol)

    # It is not obvious how to merge this into OpInfo becuase these inputs
    # succeed for gradcheck but are expected to fail for gradgradcheck
    @dtypes(torch.double)
    def test_sinc(self, device, dtype):
        # The derivative of sinc(x) at x=0 has to be special cased.
        # A naive computation will result in 0/0 -> NaN.
        # We also need to be careful when we are very close to 0, as the
        # derivative's denominator is squared, and there are some floats
        # that are positive and whose squares are zero.
        a = torch.tensor([0.0, torch.finfo(torch.double).tiny, 1.0],
                         dtype=dtype,
                         requires_grad=True,
                         device=device)
        gradcheck(torch.sinc, a)

    @skipIfNoSciPy
    @dtypes(torch.float, torch.double)
    def test_mish(self, device, dtype):
        input_np = np.random.randn(5, 8)
        special_input = [[-1000, -1, -0.1, 0, 0.5, 1, 2, 1000]]
        input_np = np.concatenate((input_np, special_input), axis=0).astype(
            torch_to_numpy_dtype_dict[dtype])
        expected_output_np = input_np * np.tanh(np.log1p(np.exp(input_np)))

        expected_output = torch.from_numpy(expected_output_np).to(device)
        expected_output_noncontig = expected_output.transpose(0, 1)

        atol = 1e-6
        rtol = 1e-6

        input = torch.from_numpy(input_np).clone().contiguous().to(device)
        self.assertEqual(torch.nn.functional.mish(input), expected_output,
                         atol=atol, rtol=rtol)
        self.assertEqual(torch.nn.functional.mish(input, inplace=True),
                         expected_output, atol=atol, rtol=rtol)

        input = torch.from_numpy(input_np).clone().to(device)
        input_noncontig = input.transpose(0, 1)
        self.assertEqual(torch.nn.functional.mish(input_noncontig),
                         expected_output_noncontig, atol=atol, rtol=rtol)
        self.assertEqual(torch.nn.functional.mish(
            input_noncontig, inplace=True), expected_output_noncontig,
            atol=atol, rtol=rtol)

    # do ops like threshold need a test_unary(_nonufunc) test suite?
    @onlyCPU
    @dtypes(*get_all_math_dtypes('cpu'))
    def test_threshold(self, device, dtype):
        if dtype != torch.uint8 and dtype != torch.float16 and not dtype.is_complex:
            # 100 is wide enough to use AVX2 instructions for all types
            x = torch.randn(100, dtype=torch.float, device=device).sign().to(dtype=dtype)
            y = torch.threshold(x, 0, 0)
            self.assertTrue(y.le(0).any())

    def _helper_test_igamma(self, loglo, loghi, device, dtype,
                            torch_fcn, scipy_fcn):
        exp1 = 2.71828182846
        vec1 = torch.logspace(loglo, loghi, steps=500, base=exp1,
                              dtype=torch.float64, device=device).unsqueeze(-1)
        vec1 = vec1.to(dtype)
        inputs = [
            (vec1, vec1.transpose(0, 1)),
            (vec1, vec1),  # for large number, it should approach 0.5
            (vec1, 0.5 * vec1),  # test for considerable ratio
            (vec1, 2.0 * vec1),
            (vec1[::2, :], vec1[::2, :]),  # contiguous/noncontiguous tests
            (vec1[::2, :], vec1[:vec1.shape[0] // 2, :]),
            (vec1[:vec1.shape[0] // 2, :], vec1[::2, :]),
        ]
        half_prec = dtype in [torch.bfloat16, torch.float16]
        for input0, input1 in inputs:
            actual = torch_fcn(input0, input1)
            if half_prec:
                input0 = input0.to(torch.float)
                input1 = input1.to(torch.float)
            expected = scipy_fcn(input0.cpu().numpy(), input1.cpu().numpy())
            expected = torch.from_numpy(expected).to(dtype)
            self.assertEqual(actual, expected)

    @dtypesIfCPU(torch.float16, torch.bfloat16, torch.float32, torch.float64)
    @dtypes(torch.float32, torch.float64)
    @unittest.skipIf(not TEST_SCIPY, "SciPy not found")
    @onlyNativeDeviceTypes
    def test_igamma_common(self, device, dtype):
        # test igamma for reasonable range of values
        loglo = -4  # approx 0.018
        loghi = 4  # approx 54.6
        self._helper_test_igamma(loglo, loghi, device, dtype,
                                 torch.igamma, scipy.special.gammainc)

    @dtypesIfCPU(torch.float16, torch.bfloat16, torch.float32, torch.float64)
    @dtypes(torch.float32, torch.float64)
    @unittest.skipIf(not TEST_SCIPY, "SciPy not found")
    @onlyNativeDeviceTypes
    def test_igammac_common(self, device, dtype):
        # test igammac for reasonable range of values
        loglo = -4  # approx 0.018
        loghi = 4  # approx 54.6
        self._helper_test_igamma(loglo, loghi, device, dtype,
                                 torch.igammac, scipy.special.gammaincc)

    @dtypesIfCPU(torch.float16, torch.bfloat16, torch.float32, torch.float64)
    @dtypes(torch.float32, torch.float64)
    @onlyNativeDeviceTypes
    def test_igamma_edge_cases(self, device, dtype):
        tkwargs = {"dtype": dtype, "device": device}
        infs = torch.zeros((3,), **tkwargs) + float("inf")
        zeros = torch.zeros((3,), **tkwargs)
        ones = torch.ones((3,), **tkwargs)
        zero_to_large = torch.tensor([0., 1., 1e3], **tkwargs)
        small_to_inf = torch.tensor([1e-3, 1., float("inf")], **tkwargs)
        nans = torch.zeros((3,), **tkwargs) + float("nan")
        inpouts = [
            # (a    ,    x),       out
            ((zeros, small_to_inf), ones),
            ((small_to_inf, zeros), zeros),
            ((infs, zero_to_large), zeros),
            ((zero_to_large, infs), ones),
            ((zeros, zeros), nans),
            ((infs, infs), nans),
            ((-small_to_inf, small_to_inf), nans),
        ]
        for inputs, output in inpouts:
            input0, input1 = inputs
            calc = torch.igamma(input0, input1)
            if torch.all(torch.isnan(output)):
                self.assertTrue(torch.all(torch.isnan(calc)))
            else:
                self.assertEqual(calc, output)

    @dtypesIfCPU(torch.float16, torch.bfloat16, torch.float32, torch.float64)
    @dtypes(torch.float32, torch.float64)
    @onlyNativeDeviceTypes
    def test_igammac_edge_cases(self, device, dtype):
        tkwargs = {"dtype": dtype, "device": device}
        infs = torch.zeros((3,), **tkwargs) + float("inf")
        zeros = torch.zeros((3,), **tkwargs)
        ones = torch.ones((3,), **tkwargs)
        zero_to_large = torch.tensor([0., 1., 1e3], **tkwargs)
        small_to_inf = torch.tensor([1e-3, 1., float("inf")], **tkwargs)
        nans = torch.zeros((3,), **tkwargs) + float("nan")
        inpouts = [
            # (a    ,    x),       out
            ((zeros, small_to_inf), zeros),
            ((small_to_inf, zeros), ones),
            ((infs, zero_to_large), ones),
            ((zero_to_large, infs), zeros),
            ((zeros, zeros), nans),
            ((infs, infs), nans),
            ((-small_to_inf, small_to_inf), nans),
        ]
        for inputs, output in inpouts:
            input0, input1 = inputs
            calc = torch.igammac(input0, input1)
            if torch.all(torch.isnan(output)):
                self.assertTrue(torch.all(torch.isnan(calc)))
            else:
                self.assertEqual(calc, output)

    def _i0_helper(self, t):
        # Test by comparing to scipy
        dtype = t.dtype
        actual = torch.i0(t)
        if dtype is torch.bfloat16:
            t = t.to(torch.float32)
        expected = scipy.special.i0(t.cpu().numpy())
        # Casting down for dtype float16 is required since scipy upcasts to float32
        if dtype is torch.bfloat16 or dtype is torch.float16:
            expected = torch.from_numpy(expected).to(dtype)
        self.assertEqual(actual, expected)

    def _i0_range_helper(self, range, device, dtype):
        # i0 tests are broken up by the domain for which the function does not overflow for each dtype
        # This is done to ensure that the function performs well across all possible input values, without worrying
        # about inf or nan possibilities
        for r in (range, -range):
            t = torch.rand(1000, device=device).to(dtype) * r
            self._i0_helper(t)

    @dtypesIfCUDA(*floating_types_and(torch.half, torch.bfloat16))
    @dtypes(torch.bfloat16, torch.float32, torch.float64)
    @unittest.skipIf(not TEST_SCIPY, "SciPy not found")
    def test_i0_range1(self, device, dtype):
        # This tests the domain for i0 for which float16 does not overflow
        # The domain is (-13.25, 13.25)
        self._i0_range_helper(13.25, device, dtype)

    @dtypesIfCUDA(*floating_types_and(torch.half, torch.bfloat16))
    @dtypes(torch.bfloat16, torch.float32, torch.float64)
    @unittest.skipIf(not TEST_SCIPY, "SciPy not found")
    def test_i0_range2(self, device, dtype):
        # This tests the domain for i0 for which float32 and bfloat16 does not overflow
        # The domain is (-88.5, 88.5)
        self._i0_range_helper(88.5, device, dtype)

    @dtypes(torch.float64)
    @unittest.skipIf(not TEST_SCIPY, "SciPy not found")
    def test_i0_range3(self, device, dtype):
        # This tests the domain for i0 for which float64 does not overflow
        # The domain is (-709.75, 709.75)
        self._i0_range_helper(709.75, device, dtype)

    @dtypesIfCUDA(*floating_types_and(torch.half, torch.bfloat16))
    @dtypes(torch.bfloat16, torch.float32, torch.float64)
    @unittest.skipIf(not TEST_SCIPY, "SciPy not found")
    def test_i0_special(self, device, dtype):
        t = torch.tensor([], device=device, dtype=dtype)
        self._i0_helper(t)

        t = torch.tensor([inf, -inf, nan], device=device, dtype=dtype)
        self.assertTrue(torch.i0(t).isnan().all())

    @dtypesIfCUDA(*floating_types_and(torch.half, torch.bfloat16))
    @dtypes(torch.bfloat16, torch.float32, torch.float64)
    @unittest.skipIf(not TEST_SCIPY, "SciPy not found")
    def test_special_i0_i1_vs_scipy(self, device, dtype):
        def check_equal(t, torch_fn, scipy_fn):
            # Test by comparing to scipy
            actual = torch_fn(t)
            if dtype is torch.bfloat16:
                t = t.to(torch.float32)
            expected = scipy_fn(t.cpu().numpy())

            # Casting down for dtype float16 is required since scipy upcasts to float32
            if dtype is torch.bfloat16 or dtype is torch.float16:
                expected = torch.from_numpy(expected).to(dtype)
            self.assertEqual(actual, expected)

        t = torch.tensor([], device=device, dtype=dtype)
        check_equal(t, torch.i0, scipy.special.i0)
        check_equal(t, torch.special.i0e, scipy.special.i0e)
        if dtype not in [torch.half, torch.bfloat16]:
            check_equal(t, torch.special.i1, scipy.special.i1)
            check_equal(t, torch.special.i1e, scipy.special.i1e)

        range = (-1e7, 1e7)
        if dtype == torch.half:
            range = (-65000, 65000)

        t = torch.linspace(*range, int(1e4), device=device, dtype=dtype)
        check_equal(t, torch.i0, scipy.special.i0)
        check_equal(t, torch.special.i0e, scipy.special.i0e)
        if dtype not in [torch.half, torch.bfloat16]:
            check_equal(t, torch.special.i1, scipy.special.i1)
            check_equal(t, torch.special.i1e, scipy.special.i1e)

        # NaN, inf, -inf are tested in reference_numerics tests.
        info = torch.finfo(dtype)
        min, max, eps, tiny = info.min, info.max, info.eps, info.tiny
        t = torch.tensor([min, max, eps, tiny], dtype=dtype, device=device)
        check_equal(t, torch.i0, scipy.special.i0)
        check_equal(t, torch.special.i0e, scipy.special.i0e)
        if dtype not in [torch.half, torch.bfloat16]:
            check_equal(t, torch.special.i1, scipy.special.i1)
            check_equal(t, torch.special.i1e, scipy.special.i1e)

    @dtypes(torch.float32, torch.float64)
    @unittest.skipIf(not TEST_SCIPY, "SciPy not found")
    def test_special_ndtr_vs_scipy(self, device, dtype):
        def check_equal(t):
            # Test by comparing to scipy
            actual = torch.special.ndtr(t)
            expected = scipy.special.ndtr(t.cpu().numpy())
            self.assertEqual(actual, expected)

        range = (-10, 10)
        t = torch.linspace(*range, 1, device=device, dtype=dtype)
        check_equal(t)

        # Skip testing NaN, inf, -inf since they are tested in reference_numerics tests.
        info = torch.finfo(dtype)
        min, max, eps, tiny = info.min, info.max, info.eps, info.tiny
        t = torch.tensor([min, max, eps, tiny], dtype=dtype, device=device)
        check_equal(t)

    @dtypes(torch.float32, torch.float64)
    @unittest.skipIf(not TEST_SCIPY, "SciPy not found")
    def test_special_log_ndtr_vs_scipy(self, device, dtype):
        def check_equal(t):
            # Test by comparing with scipy
            actual = torch.special.log_ndtr(t)
            expected = scipy.special.log_ndtr(t.cpu().numpy())
            self.assertEqual(actual, expected)

        # Skip testing NaN, inf, -inf since they are tested in reference_numerics tests.
        info = torch.finfo(dtype)
        min, max, eps, tiny = info.min, info.max, info.eps, info.tiny
        t = torch.tensor([min, max, eps, tiny], dtype=dtype, device=device)
        check_equal(t)

    # TODO: allow large opinfo values to be opted-into via metadata
    @dtypes(torch.long)
    def test_abs_big_number(self, device, dtype):
        bignumber = 2 ** 31 + 1
        res = torch.tensor([bignumber], device=device, dtype=dtype)
        self.assertGreater(res.abs()[0], 0)

    # TODO: add signed zero testing to opinfos
    @dtypes(torch.float, torch.double)
    def test_abs_signed_zero(self, device, dtype):
        # Both abs(0.0) and abs(-0.0) should result in 0.0
        size = 128 + 1  # pick a large enough number with remainder so that
        # both vectorized and nonvectorized op is tested
        inp = torch.zeros(size, device=device, dtype=dtype)
        inp[::2] = -0.0
        inp = inp.abs()
        for v in inp:
            self.assertGreater(math.copysign(1.0, v), 0.0)

    # TODO: update to compare against NumPy by rationalizing with OpInfo
    @onlyCUDA
    @dtypes(torch.float, torch.double)
    def test_abs_zero(self, device, dtype):
        # Both abs(0.0) and abs(-0.0) should result in 0.0
        abs_zeros = torch.tensor([0.0, -0.0], device=device, dtype=dtype).abs().tolist()
        for num in abs_zeros:
            self.assertGreater(math.copysign(1.0, num), 0.0)

    @dtypes(*all_types_and_complex_and(torch.half, torch.bfloat16))
    def test_isposinf_isneginf_non_boolean_output(self, device, dtype):
        # test non-boolean tensors as the `out=` parameters
        # boolean outputs are tested in the above testcases
        vals = (float('inf'), -float('inf'), 1.2)
        t = torch.tensor(vals, device=device)
        for torch_op in (torch.isposinf, torch.isneginf):
            out = torch.empty_like(t, dtype=dtype)
            with self.assertRaisesRegex(RuntimeError, 'does not support non-boolean outputs'):
                torch_op(t, out=out)

    def test_nonzero_empty(self, device):
        def assert_tuple_empty(tup, dim):
            self.assertEqual(dim, len(tup))
            for t in tup:
                self.assertEqual(torch.Size([0]), t.shape)

        x = torch.randn(0, 2, 0, 5, 0, device=device)
        y = torch.nonzero(x)
        z = torch.nonzero(x, as_tuple=True)

        self.assertEqual(0, y.numel())
        self.assertEqual(torch.Size([0, 5]), y.shape)
        assert_tuple_empty(z, 5)

        x = torch.tensor(0.5, device=device)
        y = torch.nonzero(x)
        # nonzero with as_tuple returns a
        # tuple of len 1 for a zero-dim tensor.
        # This is done to match Numpy behavior.
        z = torch.nonzero(x, as_tuple=True)
        self.assertEqual(1, len(z))
        self.assertEqual(torch.zeros(1, dtype=torch.long), z[0])

        x = torch.zeros((), device=device)
        y = torch.nonzero(x)
        z = torch.nonzero(x, as_tuple=True)
        self.assertEqual(torch.Size([0, 0]), y.shape)
        self.assertEqual(1, len(z))
        self.assertEqual(torch.empty(0, dtype=torch.long), z[0])

    # TODO: rationalize with exp OpInfo
    @dtypes(*floating_and_complex_types_and(torch.bfloat16))
    @dtypesIfCUDA(*floating_and_complex_types_and(torch.half, torch.bfloat16))
    def test_exp(self, device, dtype):
        for v in (2, -2) + ((1j, 1 + 1j) if dtype.is_complex else ()):
            a = torch.tensor(v, dtype=dtype, device=device) * torch.arange(18, device=device) / 3 * math.pi
            a = a.to(dtype)
            # bfloat16 overflows
            if dtype == torch.bfloat16:
                return
            self.compare_with_numpy(torch.exp, np.exp, a)

            if dtype.is_complex:
                inf_real_zero_imag_in = torch.tensor(complex(float('inf'), 0), device=device, dtype=dtype)
                inf_real_zero_imag_out = torch.exp(inf_real_zero_imag_in).item()
                self.assertTrue(math.isinf(inf_real_zero_imag_out.real))
                if self.device_type == 'cpu':
                    pass
                    # These are commented out because it cannot be consistently reproduced.
                    # This is incorrect. It should be zero. Need fix!
                    # https://github.com/pytorch/pytorch/issues/40590
                    # self.assertNotEqual(inf_real_zero_imag_out.imag, 0)
                    # This is incorrect. They should equal. Need fix!
                    # https://github.com/pytorch/pytorch/issues/40590
                    # with self.assertRaises(AssertionError):
                    #     self.compare_with_numpy(torch.exp, np.exp, inf_real_zero_imag_in)
                else:
                    self.assertEqual(inf_real_zero_imag_out.imag, 0, atol=0, rtol=0)
                    self.compare_with_numpy(torch.exp, np.exp, inf_real_zero_imag_in)

                zero_real_inf_imag_in = torch.tensor(complex(0, float('inf')), device=device, dtype=dtype)
                zero_real_inf_imag_out = torch.exp(zero_real_inf_imag_in).item()
                self.assertTrue(math.isnan(zero_real_inf_imag_out.real))
                self.assertTrue(math.isnan(zero_real_inf_imag_out.imag))
                # Ensure we are notified when NumPy changes its behavior
                self.compare_with_numpy(torch.exp, np.exp, zero_real_inf_imag_in)

                inf_real_imag_in = torch.tensor(complex(float('inf'), float('inf')), device=device, dtype=dtype)
                inf_real_imag_out = torch.exp(inf_real_imag_in).item()
                if self.device_type == 'cpu':
                    pass
                    # This is incorrect. Need fix! https://github.com/pytorch/pytorch/issues/40590
                    # This is commented out because it cannot be consistently reproduced.
                    # with self.assertRaises(AssertionError):
                    #     self.compare_with_numpy(torch.exp, np.exp, inf_real_imag_in)
                else:
                    self.assertTrue(math.isinf(inf_real_imag_out.real))
                    self.assertTrue(math.isnan(inf_real_imag_out.imag))
                    self.compare_with_numpy(torch.exp, np.exp, inf_real_imag_in)

                inf_real_nan_imag_in = torch.tensor(complex(float('inf'), float('nan')), device=device, dtype=dtype)
                inf_real_nan_imag_out = torch.exp(inf_real_nan_imag_in).item()
                if self.device_type == 'cpu':
                    pass
                    # This is incorrect. It should be inf. Need fix! https://github.com/pytorch/pytorch/issues/40590
                    # This is commented out because it cannot be consistently reproduced.
                    # with self.assertRaises(AssertionError):
                    #     self.compare_with_numpy(torch.exp, np.exp, inf_real_nan_imag_in)
                else:
                    self.assertTrue(math.isinf(inf_real_nan_imag_out.real))
                    self.assertTrue(math.isnan(inf_real_nan_imag_out.imag))
                    self.compare_with_numpy(torch.exp, np.exp, inf_real_nan_imag_in)

                nan_real_inf_imag_in = torch.tensor(complex(float('nan'), float('inf')), device=device, dtype=dtype)
                nan_real_inf_imag_out = torch.exp(nan_real_inf_imag_in).item()
                self.assertTrue(math.isnan(nan_real_inf_imag_out.real))
                self.assertTrue(math.isnan(nan_real_inf_imag_out.imag))
                # Ensure we are notified when NumPy changes its behavior
                self.compare_with_numpy(torch.exp, np.exp, nan_real_inf_imag_in)


instantiate_device_type_tests(TestUnaryUfuncs, globals())

if __name__ == '__main__':
    run_tests()<|MERGE_RESOLUTION|>--- conflicted
+++ resolved
@@ -591,12 +591,8 @@
                                -0.000000111, 0, -0, -1, -2, -931], dtype=dtype, device=device)
         self.compare_with_numpy(torch.digamma, scipy.special.digamma, tensor)
 
-<<<<<<< HEAD
-    @dtypes(*get_all_fp_dtypes(include_half=True, include_bfloat16=False))
-=======
-    @skipCUDAIfRocm
+
     @dtypes(*floating_types_and(torch.half))
->>>>>>> c0a6add7
     def test_frexp(self, device, dtype):
         input = make_tensor((50, 50), dtype=dtype, device=device)
         mantissa, exponent = torch.frexp(input)
