--- conflicted
+++ resolved
@@ -2,12 +2,8 @@
 
 import torch
 import torch.nn as nn
-<<<<<<< HEAD
+import torch.nn.intrinsic as nni
 from torch.quantization import get_default_qconfig, default_dynamic_qconfig
-=======
-import torch.nn.intrinsic as nni
-from torch.quantization import get_default_qconfig
->>>>>>> 83e4ca96
 from torch.quantization._numeric_suite_fx import (
     remove_qconfig_observer_fx,
     compare_model_outputs_fx,
@@ -66,7 +62,6 @@
         for k, v in weight_dict.items():
             self.assertTrue(v["float"].shape == v["quantized"].shape)
 
-    # TODO: merge with compare_weights_linear_static_fx
     @override_qengines
     def test_compare_weights_conv_static_fx(self):
         r"""Compare the weights of float and static quantized conv layer"""
@@ -120,8 +115,7 @@
     def test_compare_weights_linear_dynamic_fx(self):
         r"""Compare the weights of float and dynamic quantized linear layer"""
 
-        qconfig = torch.quantization.qconfig.default_dynamic_qconfig
-        qconfig_dict = {"": qconfig}
+        qconfig_dict = {"object_type": [(nn.Linear, default_dynamic_qconfig)]}
 
         float_model = SingleLayerLinearDynamicModel()
         float_model.eval()
@@ -138,12 +132,38 @@
             backup_prepared_model, q_model, expected_weight_dict_keys
         )
 
+    @override_qengines
+    def test_compare_weights_lstm_dynamic_fx(self):
+        r"""Compare the weights of float and dynamic quantized lstm layer"""
+
+        qconfig_dict = {"object_type": [(nn.LSTM, default_dynamic_qconfig)]}
+
+        float_model = LSTMwithHiddenDynamicModel()
+        float_model.eval()
+
+        prepared_model = prepare_fx(float_model, qconfig_dict)
+
+        backup_prepared_model = copy.deepcopy(prepared_model)
+        backup_prepared_model.eval()
+
+        q_model = convert_fx(prepared_model)
+
+        expected_weight_dict_keys = {"lstm._all_weight_values.0.param"}
+        self.compare_and_validate_model_weights_results_fx(
+            backup_prepared_model, q_model, expected_weight_dict_keys
+        )
+
     # TODO: merge with eager mode compare_and_validate_results
     @override_qengines
     def compare_and_validate_model_stub_results_fx(
-        self, float_model, q_model, module_swap_list, data, expected_ob_dict_keys
+        self,
+        float_model,
+        q_model,
+        module_swap_list,
+        expected_ob_dict_keys,
+        *data,
     ):
-        ob_dict = compare_model_stub_fx(float_model, q_model, module_swap_list, data)
+        ob_dict = compare_model_stub_fx(float_model, q_model, module_swap_list, *data)
 
         self.assertTrue(ob_dict.keys() == expected_ob_dict_keys)
         self.assertEqual(len(ob_dict), 1)
@@ -153,35 +173,7 @@
             for i, val in enumerate(v["quantized"]):
                 self.assertTrue(v["float"][i].shape == v["quantized"][i].shape)
 
-    # TODO : merge with compare_model_stub_linear_static_fx
-    @override_qengines
-    def test_compare_weights_lstm_dynamic_fx(self):
-        r"""Compare the weights of float and dynamic quantized lstm layer"""
-
-        def compare_and_validate_results(float_model, q_model):
-            weight_dict = compare_weights_fx(
-                float_model.state_dict(), q_model.state_dict()
-            )
-            self.assertEqual(len(weight_dict), 1)
-            for k, v in weight_dict.items():
-                self.assertTrue(len(v["float"]) == len(v["quantized"]))
-                for i, val in enumerate(v["quantized"]):
-                    self.assertTrue(v["float"][i].shape == v["quantized"][i].shape)
-
-        float_model = LSTMwithHiddenDynamicModel()
-        float_model.eval()
-
-        qconfig = torch.quantization.qconfig.default_dynamic_qconfig
-        qconfig_dict = {"object_type": [(nn.LSTM, qconfig)]}
-        prepared_model = prepare_fx(float_model, qconfig_dict)
-
-        backup_prepared_model = copy.deepcopy(prepared_model)
-        backup_prepared_model.eval()
-
-        q_model = convert_fx(prepared_model)
-
-        compare_and_validate_results(backup_prepared_model, q_model)
-
+    # TODO : merge with eager mode compare_model_stub_linear_static_fx
     @override_qengines
     def test_compare_model_stub_conv_static_fx(self):
         r"""Compare the output of static quantized conv layer and its float shadow module"""
@@ -210,8 +202,8 @@
                 backup_prepared_model,
                 q_model,
                 module_swap_list,
+                expected_ob_dict_keys,
                 self.img_data_2d[0][0],
-                expected_ob_dict_keys,
             )
 
     @override_qengines
@@ -241,29 +233,18 @@
             backup_prepared_model,
             q_model,
             module_swap_list,
+            expected_ob_dict_keys,
             linear_data,
-            expected_ob_dict_keys,
         )
 
     @override_qengines
     def test_compare_model_stub_linear_dynamic_fx(self):
         r"""Compare the output of dynamic quantized linear layer and its float shadow module"""
 
-        def compare_and_validate_results(float_model, q_model, module_swap_list, data):
-            ob_dict = compare_model_stub_fx(
-                float_model, q_model, module_swap_list, data
-            )
-            self.assertEqual(len(ob_dict), 1)
-            for k, v in ob_dict.items():
-                self.assertTrue(len(v["float"]) == len(v["quantized"]))
-                for i, val in enumerate(v["quantized"]):
-                    self.assertTrue(v["float"][i].shape == v["quantized"][i].shape)
+        qconfig_dict = {"object_type": [(nn.Linear, default_dynamic_qconfig)]}
 
         float_model = SingleLayerLinearDynamicModel()
         float_model.eval()
-
-        qconfig = torch.quantization.qconfig.default_dynamic_qconfig
-        qconfig_dict = {"": qconfig}
 
         prepared_model = prepare_fx(float_model, qconfig_dict)
 
@@ -275,162 +256,62 @@
         linear_data = self.calib_data[0][0]
         module_swap_list = [nn.Linear]
 
-        compare_and_validate_results(
-            backup_prepared_model, q_model, module_swap_list, linear_data
+        expected_ob_dict_keys = {"fc1.stats"}
+        self.compare_and_validate_model_stub_results_fx(
+            backup_prepared_model,
+            q_model,
+            module_swap_list,
+            expected_ob_dict_keys,
+            linear_data,
         )
 
     @override_qengines
     def test_compare_model_stub_lstm_dynamic_fx(self):
         r"""Compare the output of dynamic quantized linear layer and its float shadow module"""
 
-        def compare_and_validate_results(
-            float_model, q_model, module_swap_list, input, hidden
-        ):
-            ob_dict = compare_model_stub_fx(
-                float_model, q_model, module_swap_list, input, hidden
-            )
-            self.assertEqual(len(ob_dict), 1)
-            for k, v in ob_dict.items():
-                self.assertTrue(len(v["float"]) == len(v["quantized"]))
-                for i, val in enumerate(v["quantized"]):
-                    self.assertTrue(v["float"][i].shape == v["quantized"][i].shape)
+        qconfig_dict = {"object_type": [(nn.LSTM, default_dynamic_qconfig)]}
 
         float_model = LSTMwithHiddenDynamicModel()
         float_model.eval()
 
-        qconfig = torch.quantization.qconfig.default_dynamic_qconfig
-        qconfig_dict = {"object_type": [(nn.LSTM, qconfig)]}
-
-        prepared_model = prepare_fx(float_model, qconfig_dict)
-        backup_prepared_model = copy.deepcopy(prepared_model)
-        backup_prepared_model.eval()
-
-        q_model = convert_fx(prepared_model)
-
-        linear_data = self.calib_data[0][0]
+        prepared_model = prepare_fx(float_model, qconfig_dict)
+
+        backup_prepared_model = copy.deepcopy(prepared_model)
+        backup_prepared_model.eval()
+
+        q_model = convert_fx(prepared_model)
+
         module_swap_list = [nn.LSTM]
+
         lstm_input = torch.rand((1, 1, 2))
         lstm_hidden = (torch.rand(1, 1, 2), torch.rand(1, 1, 2))
 
-        compare_and_validate_results(
-            backup_prepared_model, q_model, module_swap_list, lstm_input, lstm_hidden
-        )
-
-    @override_qengines
-    def test_compare_model_outputs_conv_static_fx(self):
-        r"""Compare the output of conv layer in static quantized model and corresponding
-        output of conv layer in float model
-        """
-
-        def compare_and_validate_results(float_model, q_model, data):
-            act_compare_dict = compare_model_outputs_fx(float_model, q_model, data)
-            expected_ob_dict_keys = {"x.stats", "conv.stats"}
-
-            self.assertTrue(act_compare_dict.keys() == expected_ob_dict_keys)
-            for k, v in act_compare_dict.items():
-                self.assertTrue(len(v["float"]) == 1)
-                self.assertTrue(len(v["float"]) == len(v["quantized"]))
-                for i, val in enumerate(v["quantized"]):
+        expected_ob_dict_keys = {"lstm.stats"}
+        self.compare_and_validate_model_stub_results_fx(
+            backup_prepared_model,
+            q_model,
+            module_swap_list,
+            expected_ob_dict_keys,
+            lstm_input,
+            lstm_hidden,
+        )
+
+    # TODO: merge with eager mode compare_and_validate_results
+    @override_qengines
+    def compare_and_validate_model_outputs_results_fx(
+        self, float_model, q_model, expected_act_compare_dict_keys, *data
+    ):
+        act_compare_dict = compare_model_outputs_fx(float_model, q_model, *data)
+
+        self.assertTrue(act_compare_dict.keys() == expected_act_compare_dict_keys)
+        for k, v in act_compare_dict.items():
+            self.assertTrue(len(v["float"]) == 1)
+            self.assertTrue(len(v["float"]) == len(v["quantized"]))
+
+            for i, val in enumerate(v["quantized"]):
+                if "lstm_1.stats" not in act_compare_dict:
                     self.assertTrue(v["float"][i].shape == v["quantized"][i].shape)
-
-        qengine = torch.backends.quantized.engine
-        qconfig = get_default_qconfig(qengine)
-        qconfig_dict = {"": qconfig}
-
-        model_list = [ConvModel(), ConvBnReLUModel()]
-
-        for float_model in model_list:
-            float_model.eval()
-            prepared_model = prepare_fx(float_model, qconfig_dict)
-            backup_prepared_model = copy.deepcopy(prepared_model)
-
-            # Run calibration
-            test_only_eval_fn(prepared_model, self.img_data_2d)
-            q_model = convert_fx(prepared_model)
-
-            compare_and_validate_results(
-                backup_prepared_model, q_model, self.img_data_2d[0][0]
-            )
-
-    @override_qengines
-    def test_compare_model_outputs_linear_static_fx(self):
-        r"""Compare the output of linear layer in static quantized model and corresponding
-        output of linear layer in float model
-        """
-
-        def compare_and_validate_results(float_model, q_model, data):
-            act_compare_dict = compare_model_outputs_fx(float_model, q_model, data)
-            expected_ob_dict_keys = {"x.stats", "fc1.stats"}
-
-            self.assertTrue(act_compare_dict.keys() == expected_ob_dict_keys)
-            for k, v in act_compare_dict.items():
-                self.assertTrue(len(v["float"]) == 1)
-                self.assertTrue(len(v["float"]) == len(v["quantized"]))
-                for i, val in enumerate(v["quantized"]):
-                    self.assertTrue(v["float"][i].shape == v["quantized"][i].shape)
-
-        float_model = SingleLayerLinearModel()
-        float_model.eval()
-
-        qengine = torch.backends.quantized.engine
-        qconfig = get_default_qconfig(qengine)
-        qconfig_dict = {"": qconfig}
-
-        prepared_model = prepare_fx(float_model, qconfig_dict)
-
-        backup_prepared_model = copy.deepcopy(prepared_model)
-
-        # Run calibration
-        test_only_eval_fn(prepared_model, self.calib_data)
-        q_model = convert_fx(prepared_model)
-
-        linear_data = self.calib_data[0][0]
-        compare_and_validate_results(backup_prepared_model, q_model, linear_data)
-
-    @override_qengines
-    def test_compare_model_outputs_linear_dynamic_fx(self):
-        r"""Compare the output of linear layer in dynamic quantized model and corresponding
-        output of linear layer in float model
-        """
-
-        def compare_and_validate_results(float_model, q_model, data):
-            act_compare_dict = compare_model_outputs_fx(float_model, q_model, data)
-            expected_act_compare_dict_keys = {"x.stats", "fc1.stats"}
-
-            self.assertTrue(act_compare_dict.keys() == expected_act_compare_dict_keys)
-            for k, v in act_compare_dict.items():
-                self.assertTrue(len(v["float"]) == len(v["quantized"]))
-                for i, val in enumerate(v["quantized"]):
-                    self.assertTrue(v["float"][i].shape == v["quantized"][i].shape)
-
-        float_model = SingleLayerLinearDynamicModel()
-        float_model.eval()
-
-        qconfig_dict = {"object_type": [(nn.Linear, default_dynamic_qconfig)]}
-        prepared_model = prepare_fx(float_model, qconfig_dict)
-
-        backup_prepared_model = copy.deepcopy(prepared_model)
-        q_model = convert_fx(prepared_model)
-
-        linear_data = self.calib_data[0][0]
-        compare_and_validate_results(backup_prepared_model, q_model, linear_data)
-
-    @override_qengines
-    def test_compare_model_outputs_lstm_dynamic_fx(self):
-        r"""Compare the output of LSTM layer in dynamic quantized model and corresponding
-        output of linear layer in float model
-        """
-
-        def compare_and_validate_results(float_model, q_model, input, hidden):
-            act_compare_dict = compare_model_outputs_fx(
-                float_model, q_model, input, hidden
-            )
-            expected_act_compare_dict_keys = {"x.stats", "hid.stats", "lstm_1.stats"}
-
-            self.assertTrue(act_compare_dict.keys() == expected_act_compare_dict_keys)
-            for k, v in act_compare_dict.items():
-                self.assertTrue(len(v["float"]) == len(v["quantized"]))
-                for i, val in enumerate(v["quantized"]):
+                else:
                     self.assertTrue(
                         v["float"][i][0].shape == v["quantized"][i][0].shape
                     )
@@ -439,18 +320,110 @@
                             v["float"][i][1].shape == v["quantized"][i][1].shape
                         )
 
+    @override_qengines
+    def test_compare_model_outputs_conv_static_fx(self):
+        r"""Compare the output of conv layer in static quantized model and corresponding
+        output of conv layer in float model
+        """
+
+        qengine = torch.backends.quantized.engine
+        qconfig = get_default_qconfig(qengine)
+        qconfig_dict = {"": qconfig}
+
+        model_list = [ConvModel(), ConvBnReLUModel()]
+
+        for float_model in model_list:
+            float_model.eval()
+            prepared_model = prepare_fx(float_model, qconfig_dict)
+            backup_prepared_model = copy.deepcopy(prepared_model)
+
+            # Run calibration
+            test_only_eval_fn(prepared_model, self.img_data_2d)
+            q_model = convert_fx(prepared_model)
+
+            expected_act_compare_dict_keys = {"x.stats", "conv.stats"}
+            self.compare_and_validate_model_outputs_results_fx(
+                backup_prepared_model,
+                q_model,
+                expected_act_compare_dict_keys,
+                self.img_data_2d[0][0],
+            )
+
+    @override_qengines
+    def test_compare_model_outputs_linear_static_fx(self):
+        r"""Compare the output of linear layer in static quantized model and corresponding
+        output of linear layer in float model
+        """
+
+        qengine = torch.backends.quantized.engine
+        qconfig = get_default_qconfig(qengine)
+        qconfig_dict = {"": qconfig}
+
+        float_model = SingleLayerLinearModel()
+        float_model.eval()
+
+        prepared_model = prepare_fx(float_model, qconfig_dict)
+
+        backup_prepared_model = copy.deepcopy(prepared_model)
+
+        # Run calibration
+        test_only_eval_fn(prepared_model, self.calib_data)
+        q_model = convert_fx(prepared_model)
+
+        linear_data = self.calib_data[0][0]
+
+        expected_act_compare_dict_keys = {"x.stats", "fc1.stats"}
+        self.compare_and_validate_model_outputs_results_fx(
+            backup_prepared_model, q_model, expected_act_compare_dict_keys, linear_data
+        )
+
+    @override_qengines
+    def test_compare_model_outputs_linear_dynamic_fx(self):
+        r"""Compare the output of linear layer in dynamic quantized model and corresponding
+        output of linear layer in float model
+        """
+
+        qconfig_dict = {"object_type": [(nn.Linear, default_dynamic_qconfig)]}
+
+        float_model = SingleLayerLinearDynamicModel()
+        float_model.eval()
+
+        prepared_model = prepare_fx(float_model, qconfig_dict)
+        backup_prepared_model = copy.deepcopy(prepared_model)
+
+        q_model = convert_fx(prepared_model)
+
+        linear_data = self.calib_data[0][0]
+
+        expected_act_compare_dict_keys = {"x.stats", "fc1.stats"}
+        self.compare_and_validate_model_outputs_results_fx(
+            backup_prepared_model, q_model, expected_act_compare_dict_keys, linear_data
+        )
+
+    @override_qengines
+    def test_compare_model_outputs_lstm_dynamic_fx(self):
+        r"""Compare the output of LSTM layer in dynamic quantized model and corresponding
+        output of linear layer in float model
+        """
+
+        qconfig_dict = {"object_type": [(nn.LSTM, default_dynamic_qconfig)]}
+
         float_model = LSTMwithHiddenDynamicModel()
         float_model.eval()
 
-        qconfig_dict = {"object_type": [(nn.LSTM, default_dynamic_qconfig)]}
-        prepared_model = prepare_fx(float_model, qconfig_dict)
-
-        backup_prepared_model = copy.deepcopy(prepared_model)
+        prepared_model = prepare_fx(float_model, qconfig_dict)
+        backup_prepared_model = copy.deepcopy(prepared_model)
+
         q_model = convert_fx(prepared_model)
 
         lstm_input = torch.rand((1, 1, 2))
         lstm_hidden = (torch.rand(1, 1, 2), torch.rand(1, 1, 2))
 
-        compare_and_validate_results(
-            backup_prepared_model, q_model, lstm_input, lstm_hidden
+        expected_act_compare_dict_keys = {"x.stats", "hid.stats", "lstm_1.stats"}
+        self.compare_and_validate_model_outputs_results_fx(
+            backup_prepared_model,
+            q_model,
+            expected_act_compare_dict_keys,
+            lstm_input,
+            lstm_hidden,
         )