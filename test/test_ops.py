--- conflicted
+++ resolved
@@ -14,11 +14,12 @@
      IS_IN_CI, suppress_warnings, noncontiguous_like,
      TEST_WITH_ASAN, IS_WINDOWS, IS_FBCODE, first_sample)
 from torch.testing._internal.common_methods_invocations import \
-    (op_db, _NOTHING, UnaryUfuncInfo, ReductionOpInfo, SpectralFuncInfo)
+    (op_db, _NOTHING, UnaryUfuncInfo, ReductionOpInfo, SpectralFuncInfo, ops_and_refs,
+     python_ref_db)
 from torch.testing._internal.common_device_type import \
     (deviceCountAtLeast, instantiate_device_type_tests, ops,
      onlyCUDA, onlyNativeDeviceTypes, OpDTypes, skipMeta)
-
+import torch._prims as prims
 
 import torch.testing._internal.opinfo_helper as opinfo_helper
 from torch.testing._internal import composite_compliance
@@ -63,7 +64,7 @@
     #   correctly for CPU and CUDA devices
     @skipMeta
     @onlyNativeDeviceTypes
-    @ops(op_db, dtypes=OpDTypes.none)
+    @ops(ops_and_refs, dtypes=OpDTypes.none)
     def test_dtypes(self, device, op):
         # Check complex32 support only if the op claims.
         # TODO: Once the complex32 support is better, we should add check for complex32 unconditionally.
@@ -89,7 +90,7 @@
             # tries to acquire samples - failure indicates lack of support
             requires_grad = (dtype in allowed_backward_dtypes)
             try:
-                samples = list(op.sample_inputs(device, dtype, requires_grad=requires_grad))
+                samples = tuple(op.sample_inputs(device, dtype, requires_grad=requires_grad))
             except Exception as e:
                 unsupported(dtype)
                 continue
@@ -230,14 +231,24 @@
         finally:
             torch.set_default_dtype(cur_default)
 
-    # Tests Python reference implementations
-    _python_ref_ops = tuple(filter(lambda op: op.python_ref not in (None, _NOTHING), op_db))
+    # Tests that experimental Python References' can propagate shape, dtype,
+    # and device metadata properly.
+    # TODO: include stride propagation.
     @onlyNativeDeviceTypes
-    @suppress_warnings
-    @ops(_python_ref_ops)
-    def test_python_references(self, device, dtype, op):
-        for sample_input in op.reference_inputs(device, dtype):
-            self.compare_with_python_reference(op, op.python_ref, sample_input)
+    @ops(python_ref_db)
+    def test_python_reference_meta_functions(self, device, dtype, op):
+        def _to_tensormeta(x):
+            if isinstance(x, torch.Tensor):
+                return prims.utils.TensorMeta(x)
+
+        # TODO: iterate over requires_grad true/false
+        for sample in op.reference_inputs(device, dtype, requires_grad=False):
+            result = op(sample.input, *sample.args, **sample.kwargs)
+
+            meta_sample = sample.transform(_to_tensormeta)
+            meta_result = op(meta_sample[0], *meta_sample[1], **meta_sample[2])
+
+            prims.utils.compare_tensor_meta(result, meta_result)
 
     @skipMeta
     @onlyNativeDeviceTypes
@@ -248,16 +259,6 @@
             si = ei.sample_input
             with self.assertRaisesRegex(ei.error_type, ei.error_regex):
                 op(si.input, *si.args, **si.kwargs)
-
-    @skipMeta
-    @onlyNativeDeviceTypes
-    @ops((op for op in _python_ref_ops if op.error_inputs_func is not None), dtypes=OpDTypes.none)
-    def test_errors_python_references(self, device, op):
-        error_inputs = op.error_inputs(device, skip_two_python_scalars=True)
-        for ei in error_inputs:
-            si = ei.sample_input
-            with self.assertRaisesRegex(ei.error_type, ei.error_regex):
-                op.python_ref(si.input, *si.args, **si.kwargs)
 
     # Tests that the function produces the same result when called with
     #   noncontiguous tensors.
@@ -328,20 +329,12 @@
             for i, (t, n) in enumerate(zip(t_grads, n_grads)):
                 self.assertEqual(t, n, msg=msg.format(i))
 
-<<<<<<< HEAD
-        # Separates one case from the following test_out because many ops don't properly implement the
-        #   incorrectly sized out parameter warning properly yet
-        # Cases tested here:
-        #   - out= with the correct dtype and device, but the wrong shape
-    def _out_warning_helper(self, device, op, fn, *, should_raise):
-=======
     # Separates one case from the following test_out because many ops don't properly implement the
     #   incorrectly sized out parameter warning properly yet
     # Cases test here:
     #   - out= with the correct dtype and device, but the wrong shape
     @ops(op_db, dtypes=OpDTypes.none)
     def test_out_warning(self, device, op):
->>>>>>> cc56fac2
         # Prefers running in float32 but has a fallback for the first listed supported dtype
         supported_dtypes = op.supported_dtypes(self.device_type)
         if len(supported_dtypes) == 0:
@@ -350,18 +343,15 @@
 
         samples = op.sample_inputs(device, dtype)
         for sample in samples:
-<<<<<<< HEAD
-
             # calls it normally to get the expected result
-            expected = fn(sample.input, *sample.args, **sample.kwargs)
-            op_out = partial(fn, sample.input, *sample.args, **sample.kwargs)
+            expected = op(sample.input, *sample.args, **sample.kwargs)
+            op_out = partial(op, sample.input, *sample.args, **sample.kwargs)
 
             # Short-circuits if output is not a single tensor or an
             #   iterable of tensors
             if not isinstance(expected, torch.Tensor) and not is_iterable_of_tensors(expected, include_empty=True):
                 self.skipTest("Skipped! Only supports single tensor or iterable of tensor outputs.")
 
-            # Validates the op doesn't support out if it claims not to
             # Validates the op doesn't support out if it claims not to
             if not op.supports_out:
                 with self.assertRaises(Exception):
@@ -378,9 +368,48 @@
                 # assumes (see above) that out is an iterable of tensors
                 return tuple(map(fn, out))
 
-            # Case: out= with the correct dtype and device, but the wrong shape
-            #   Expected behavior: resize with a warning.
-            def _transform(t):
+            # Extracts strides from a tensor or iterable of tensors into a tuple
+            def _extract_strides(out):
+                if isinstance(out, torch.Tensor):
+                    return (out.stride(),)
+
+                # assumes (see above) that out is an iterable of tensors
+                return tuple(map(lambda t: t.stride(), out))
+
+            # Extracts data pointers from a tensor or iterable of tensors into a tuple
+            # NOTE: only extracts on the CPU and CUDA device types since some
+            #   device types don't have storage
+            def _extract_data_ptrs(out):
+                if self.device_type != 'cpu' and self.device_type != 'cuda':
+                    return ()
+
+                if isinstance(out, torch.Tensor):
+                    return (out.data_ptr(),)
+
+                # assumes (see above) that out is an iterable of tensors
+                return tuple(map(lambda t: t.data_ptr(), out))
+
+            @suppress_warnings
+            def _compare_out(transform, *, compare_strides_and_data_ptrs=True):
+                out = _apply_out_transform(transform, expected)
+                original_strides = _extract_strides(out)
+                original_ptrs = _extract_data_ptrs(out)
+
+                op_out(out=out)
+                final_strides = _extract_strides(out)
+                final_ptrs = _extract_data_ptrs(out)
+
+                self.assertEqual(expected, out)
+
+                if compare_strides_and_data_ptrs:
+                    stride_msg = "Strides are not the same! Original strides were {0} and strides are now {1}".format(
+                        original_strides, final_strides)
+                    self.assertEqual(original_strides, final_strides, msg=stride_msg)
+                    self.assertEqual(original_ptrs, final_ptrs)
+
+            # Case Zero: out= with the correct dtype and device, but the wrong shape
+            #   Expected behavior: if nonempty, resize with a warning.
+            def _case_zero_transform(t):
                 wrong_shape = list(t.shape)
 
                 if len(wrong_shape) == 0:
@@ -390,110 +419,6 @@
                     wrong_shape[-1] = wrong_shape[-1] + 1
                 return make_tensor(wrong_shape, dtype=t.dtype, device=t.device)
 
-            # Additional validates that the appropriate warning is thrown
-            out = _apply_out_transform(_transform, expected)
-            msg_fail = "Resized a non-empty tensor but did not warn about it."
-
-            def _any_nonempty(out):
-                if isinstance(out, torch.Tensor):
-                    return out.numel() > 0
-
-                return any(x.numel() > 0 for x in out)
-
-            if _any_nonempty(out):
-                if not should_raise:
-                    with self.assertWarnsRegex(UserWarning, "An output with one or more elements", msg=msg_fail):
-                        op_out(out=out)
-                else:
-                    msg_fail = "Resized a non-empty tensor without raising!"
-                    with self.assertRaisesRegex(RuntimeError, "Attempting to copy", msg=msg_fail):
-                        op_out(out=out)
-
-    @ops(op_db, dtypes=OpDTypes.none)
-    def test_out_warning(self, device, op):
-        self._out_warning_helper(device, op, op, should_raise=False)
-
-    @onlyNativeDeviceTypes
-    @ops(_python_ref_ops, dtypes=OpDTypes.none)
-    def test_out_warning_python_references(self, device, op):
-        self._out_warning_helper(device, op, op.python_ref, should_raise=True)
-=======
-            # calls it normally to get the expected result
-            expected = op(sample.input, *sample.args, **sample.kwargs)
-            op_out = partial(op, sample.input, *sample.args, **sample.kwargs)
-
-            # Short-circuits if output is not a single tensor or an
-            #   iterable of tensors
-            if not isinstance(expected, torch.Tensor) and not is_iterable_of_tensors(expected, include_empty=True):
-                self.skipTest("Skipped! Only supports single tensor or iterable of tensor outputs.")
-
-            # Validates the op doesn't support out if it claims not to
-            if not op.supports_out:
-                with self.assertRaises(Exception):
-                    assert op_out(out=expected) != NotImplemented
-                return
-
-            # A wrapper around map that works with single tensors and always
-            #   instantiates the map. Used below to apply transforms to
-            #   single tensor and iterable tensor outputs.
-            def _apply_out_transform(fn, out):
-                if isinstance(out, torch.Tensor):
-                    return fn(out)
-
-                # assumes (see above) that out is an iterable of tensors
-                return tuple(map(fn, out))
-
-            # Extracts strides from a tensor or iterable of tensors into a tuple
-            def _extract_strides(out):
-                if isinstance(out, torch.Tensor):
-                    return (out.stride(),)
-
-                # assumes (see above) that out is an iterable of tensors
-                return tuple(map(lambda t: t.stride(), out))
-
-            # Extracts data pointers from a tensor or iterable of tensors into a tuple
-            # NOTE: only extracts on the CPU and CUDA device types since some
-            #   device types don't have storage
-            def _extract_data_ptrs(out):
-                if self.device_type != 'cpu' and self.device_type != 'cuda':
-                    return ()
-
-                if isinstance(out, torch.Tensor):
-                    return (out.data_ptr(),)
-
-                # assumes (see above) that out is an iterable of tensors
-                return tuple(map(lambda t: t.data_ptr(), out))
-
-            @suppress_warnings
-            def _compare_out(transform, *, compare_strides_and_data_ptrs=True):
-                out = _apply_out_transform(transform, expected)
-                original_strides = _extract_strides(out)
-                original_ptrs = _extract_data_ptrs(out)
-
-                op_out(out=out)
-                final_strides = _extract_strides(out)
-                final_ptrs = _extract_data_ptrs(out)
-
-                self.assertEqual(expected, out)
-
-                if compare_strides_and_data_ptrs:
-                    stride_msg = "Strides are not the same! Original strides were {0} and strides are now {1}".format(
-                        original_strides, final_strides)
-                    self.assertEqual(original_strides, final_strides, msg=stride_msg)
-                    self.assertEqual(original_ptrs, final_ptrs)
-
-            # Case Zero: out= with the correct dtype and device, but the wrong shape
-            #   Expected behavior: if nonempty, resize with a warning.
-            def _case_zero_transform(t):
-                wrong_shape = list(t.shape)
-
-                if len(wrong_shape) == 0:
-                    # Handles scalar tensor case (empty list)
-                    wrong_shape = [2]
-                else:
-                    wrong_shape[-1] = wrong_shape[-1] + 1
-                return make_tensor(wrong_shape, dtype=t.dtype, device=t.device)
-
             # Verifies the out values are correct
             _compare_out(_case_zero_transform, compare_strides_and_data_ptrs=False)
 
@@ -510,7 +435,6 @@
             if _any_nonempty(out):
                 with self.assertWarnsRegex(UserWarning, "An output with one or more elements", msg=msg_fail):
                     op_out(out=out)
->>>>>>> cc56fac2
 
     # Validates ops implement the correct out= behavior
     # See https://github.com/pytorch/pytorch/wiki/Developer-FAQ#how-does-out-work-in-pytorch
@@ -522,12 +446,8 @@
     #   - Case 3: out has the correct shape and dtype, but is on a different device type
     #   - Case 4: out has the with correct shape and device, but a dtype that cannot
     #       "safely" cast to
-<<<<<<< HEAD
-    def _test_out_helper(self, device, op, fn):
-=======
     @ops(op_db, dtypes=OpDTypes.none)
     def test_out(self, device, op):
->>>>>>> cc56fac2
         # Prefers running in float32 but has a fallback for the first listed supported dtype
         supported_dtypes = op.supported_dtypes(self.device_type)
         if len(supported_dtypes) == 0:
@@ -537,14 +457,19 @@
         samples = op.sample_inputs(device, dtype)
         for sample in samples:
             # calls it normally to get the expected result
-<<<<<<< HEAD
-            expected = fn(sample.input, *sample.args, **sample.kwargs)
-            op_out = partial(fn, sample.input, *sample.args, **sample.kwargs)
+            expected = op(sample.input, *sample.args, **sample.kwargs)
+            op_out = partial(op, sample.input, *sample.args, **sample.kwargs)
 
             # Short-circuits if output is not a single tensor or an
             #   iterable of tensors
             if not isinstance(expected, torch.Tensor) and not is_iterable_of_tensors(expected, include_empty=True):
                 self.skipTest("Skipped! Only supports single tensor or iterable of tensor outputs.")
+
+            # Validates the op doesn't support out if it claims not to
+            if not op.supports_out:
+                with self.assertRaises(Exception):
+                    assert op_out(out=expected) != NotImplemented
+                return
 
             # A wrapper around map that works with single tensors and always
             #   instantiates the map. Used below to apply transforms to
@@ -555,23 +480,7 @@
 
                 # assumes (see above) that out is an iterable of tensors
                 return tuple(map(fn, out))
-=======
-            expected = op(sample.input, *sample.args, **sample.kwargs)
-            op_out = partial(op, sample.input, *sample.args, **sample.kwargs)
-
-            # Short-circuits if output is not a single tensor or an
-            #   iterable of tensors
-            if not isinstance(expected, torch.Tensor) and not is_iterable_of_tensors(expected, include_empty=True):
-                self.skipTest("Skipped! Only supports single tensor or iterable of tensor outputs.")
->>>>>>> cc56fac2
-
-            # Validates the op doesn't support out if it claims not to
-            if not op.supports_out:
-                with self.assertRaises(Exception):
-                    assert op_out(out=expected) != NotImplemented
-                return
-
-<<<<<<< HEAD
+
             # Extracts strides from a tensor or iterable of tensors into a tuple
             def _extract_strides(out):
                 if isinstance(out, torch.Tensor):
@@ -629,18 +538,16 @@
             #   Expected behavior: strides are respected and `out` storage is not changed.
             def _case_one_transform(t):
                 return make_tensor(t.shape,
-                                dtype=t.dtype,
-                                device=t.device,
-                                noncontiguous=True)
+                                   dtype=t.dtype,
+                                   device=t.device,
+                                   noncontiguous=True)
 
             _compare_out(_case_one_transform)
 
             # Case 2: out= with the correct dtype and device, but has no elements.
             #   Expected behavior: resize without warning.
             def _case_two_transform(t):
-                return make_tensor((0,),
-                                dtype=t.dtype,
-                                device=t.device)
+                return make_tensor((0,), dtype=t.dtype, device=t.device)
 
             _compare_out(_case_two_transform, compare_strides_and_data_ptrs=False)
 
@@ -686,150 +593,12 @@
                     return make_tensor(t.shape, dtype=torch.long, device=t.device)
 
                 out = _apply_out_transform(_case_four_transform, expected)
-                msg_fail = "" if not isinstance(expected, torch.Tensor) else \
-                        ("Expected RuntimeError when doing an unsafe cast from a result of dtype "
-                            f"{expected.dtype} into an out= with dtype torch.long")
-                with self.assertRaises(RuntimeError, msg=msg_fail):
-                    op_out(out=out)
-
-    @ops(op_db, dtypes=OpDTypes.none)
-    def test_out(self, device, op):
-        self._test_out_helper(device, op, op)
-
-    @onlyNativeDeviceTypes
-    @ops(_python_ref_ops, dtypes=OpDTypes.none)
-    def test_out_python_references(self, device, op):
-        self._test_out_helper(device, op, op.python_ref)
-=======
-            # A wrapper around map that works with single tensors and always
-            #   instantiates the map. Used below to apply transforms to
-            #   single tensor and iterable tensor outputs.
-            def _apply_out_transform(fn, out):
-                if isinstance(out, torch.Tensor):
-                    return fn(out)
-
-                # assumes (see above) that out is an iterable of tensors
-                return tuple(map(fn, out))
-
-            # Extracts strides from a tensor or iterable of tensors into a tuple
-            def _extract_strides(out):
-                if isinstance(out, torch.Tensor):
-                    return (out.stride(),)
-
-                # assumes (see above) that out is an iterable of tensors
-                return tuple(map(lambda t: t.stride(), out))
-
-            # Extracts data pointers from a tensor or iterable of tensors into a tuple
-            # NOTE: only extracts on the CPU and CUDA device types since some
-            #   device types don't have storage
-            def _extract_data_ptrs(out):
-                if self.device_type != 'cpu' and self.device_type != 'cuda':
-                    return ()
-
-                if isinstance(out, torch.Tensor):
-                    return (out.data_ptr(),)
-
-                # assumes (see above) that out is an iterable of tensors
-                return tuple(map(lambda t: t.data_ptr(), out))
-
-            def _compare_out(transform, *, compare_strides_and_data_ptrs=True):
-                out = _apply_out_transform(transform, expected)
-                original_strides = _extract_strides(out)
-                original_ptrs = _extract_data_ptrs(out)
-
-                op_out(out=out)
-                final_strides = _extract_strides(out)
-                final_ptrs = _extract_data_ptrs(out)
-
-                self.assertEqual(expected, out)
-
-                if compare_strides_and_data_ptrs:
-                    stride_msg = "Strides are not the same! Original strides were {0} and strides are now {1}".format(
-                        original_strides, final_strides)
-                    self.assertEqual(original_strides, final_strides, msg=stride_msg)
-                    self.assertEqual(original_ptrs, final_ptrs)
-
-            # Case 0: out= with the correct shape, dtype, and device
-            #   but NaN values for floating point and complex tensors, and
-            #   maximum values for integer tensors.
-            #   Expected behavior: out= values have no effect on the computation.
-            def _case_zero_transform(t):
-                try:
-                    info = torch.iinfo(t.dtype)
-                    return torch.full_like(t, info.max)
-                except TypeError as te:
-                    # for non-integer types fills with NaN
-                    return torch.full_like(t, float('nan'))
-
-            _compare_out(_case_zero_transform)
-
-            # Case 1: out= with the correct shape, dtype, and device,
-            #   but noncontiguous.
-            #   Expected behavior: strides are respected and `out` storage is not changed.
-            def _case_one_transform(t):
-                return make_tensor(t.shape,
-                                   dtype=t.dtype,
-                                   device=t.device,
-                                   noncontiguous=True)
-
-            _compare_out(_case_one_transform)
-
-            # Case 2: out= with the correct dtype and device, but has no elements.
-            #   Expected behavior: resize without warning.
-            def _case_two_transform(t):
-                return make_tensor((0,), dtype=t.dtype, device=t.device)
-
-            _compare_out(_case_two_transform, compare_strides_and_data_ptrs=False)
-
-            # Also validates that no warning is thrown when this out is resized
-            out = _apply_out_transform(_case_two_transform, expected)
-            with warnings.catch_warnings(record=True) as caught:
-                warnings.simplefilter("always")
-                op_out(out=out)
-
-            # Verifies no warning is a resize warning
-            for w in caught:
-                if "An output with one or more elements" in str(w.message):
-                    self.fail("Resizing an out= argument with no elements threw a resize warning!")
-
-            # Case 3: out= with correct shape and dtype, but wrong device.
-            wrong_device = None
-            if torch.device(device).type != 'cpu':
-                wrong_device = 'cpu'
-            elif torch.cuda.is_available():
-                wrong_device = 'cuda'
-
-            if wrong_device is not None:
-                def _case_three_transform(t):
-                    return make_tensor(t.shape, dtype=t.dtype, device=wrong_device)
-
-                out = _apply_out_transform(_case_three_transform, expected)
-                msg_fail = f"Expected RuntimeError when calling with input.device={device} and out.device={wrong_device}"
-                with self.assertRaises(RuntimeError, msg=msg_fail):
-                    op_out(out=out)
-
-            # Case 4: out= with correct shape and device, but a dtype
-            #   that output cannot be "safely" cast to (long).
-            #   Expected behavior: error.
-            # NOTE: this case is filtered by dtype since some ops produce
-            #   bool tensors, for example, which can be safely cast to any
-            #   dtype. It is applied when single tensors are floating point or complex
-            #   dtypes, or if an op returns multiple tensors when at least one such
-            #   tensor is a floating point or complex dtype.
-            _dtypes = floating_and_complex_types_and(torch.float16, torch.bfloat16)
-            if (isinstance(expected, torch.Tensor) and expected.dtype in _dtypes or
-                    (not isinstance(expected, torch.Tensor) and any(t.dtype in _dtypes for t in expected))):
-                def _case_four_transform(t):
-                    return make_tensor(t.shape, dtype=torch.long, device=t.device)
-
-                out = _apply_out_transform(_case_four_transform, expected)
                 msg_fail = "Expected RuntimeError when doing an unsafe cast!"
                 msg_fail = msg_fail if not isinstance(expected, torch.Tensor) else \
                     ("Expected RuntimeError when doing an unsafe cast from a result of dtype "
                         f"{expected.dtype} into an out= with dtype torch.long")
                 with self.assertRaises(RuntimeError, msg=msg_fail):
                     op_out(out=out)
->>>>>>> cc56fac2
 
     # Tests that the forward and backward passes of operations produce the
     #   same values for the cross-product of op variants (method, inplace)
