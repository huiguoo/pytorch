import os
from typing import List, Dict, Optional, Tuple, Set, Any, Union, Sequence, TypeVar
from typing_extensions import Literal
import yaml
from collections import OrderedDict, defaultdict, namedtuple
import argparse
import pathlib
import json
from dataclasses import dataclass

<<<<<<< HEAD
from tools.codegen.model import (STRUCTURED_DISPATCH_KEYS, Argument,
                                 DispatchKey, FunctionSchema,
                                 Location, NativeFunction,
                                 NativeFunctionsGroup, OperatorName,
                                 BackendIndex, BackendMetadata,
                                 OptionalType, SchemaKind, SelfArgument,
                                 TensorOptionsArguments, Type, Variant,
                                 is_cuda_dispatch_key,
                                 is_generic_dispatch_key,
                                 is_ufunc_dispatch_key,
                                 NativeFunctionsViewGroup,
                                 ViewSchemaKind,
                                 BaseOperatorName,
                                 Tag)
from tools.codegen.api.types import (Binding, CppSignatureGroup,
                                     DispatcherSignature, NativeSignature,
                                     SpecialArgName, NamedCType)
=======
from tools.codegen.model import (
    Argument,
    DispatchKey,
    FunctionSchema,
    Location,
    NativeFunction,
    NativeFunctionsGroup,
    OperatorName,
    BackendIndex,
    BackendMetadata,
    OptionalType,
    SchemaKind,
    SelfArgument,
    TensorOptionsArguments,
    Type,
    Variant,
    is_cuda_dispatch_key,
    is_generic_dispatch_key,
    is_ufunc_dispatch_key,
    NativeFunctionsViewGroup,
    ViewSchemaKind,
    BaseOperatorName,
    Tag,
)
from tools.codegen.api.types import (
    Binding,
    CppSignature,
    CppSignatureGroup,
    DispatcherSignature,
    NativeSignature,
)
>>>>>>> 77665e9a
from tools.codegen.api import cpp
import tools.codegen.api.dispatcher as dispatcher
import tools.codegen.api.native as native
import tools.codegen.api.meta as meta
import tools.codegen.api.structured as structured
from tools.codegen.api.translate import translate
from tools.codegen.code_template import CodeTemplate
from tools.codegen.selective_build.selector import SelectiveBuilder
from tools.codegen.utils import (
    Target,
    concatMap,
    context,
    mapMaybe,
    YamlDumper,
    YamlLoader,
    FileManager,
    assert_never,
    make_file_manager,
)
from tools.codegen.context import (
    method_with_native_function,
    native_function_manager,
    with_native_function_and_indices,
    with_native_function,
)
import tools.codegen.dest as dest
from tools.codegen.gen_functionalization_type import (
    gen_functionalization_definition,
    gen_functionalization_registration,
    gen_functionalization_view_inverse_declaration,
    gen_composite_view_copy_kernel,
)

T = TypeVar("T")

# Welcome to the ATen code generator v2!  The ATen code generator is
# responsible for parsing native_functions.yaml and then generating
# various generated files (e.g., TypeDefault.cpp) based on the operators
# defined in this file.  This means that the code generator knows how to
# parse function schema, and then translate this into various C++ types
# and boilerplate code.
#
# Some things to know about this file when you modify it:
#
# - This file has STRICT mypy typechecking.  Typecheck it with
#   `mypy --config mypy-strict.ini` in the root source directory
#
# - Most of the heavy lifting lives in external modules:
#   - 'model' has the data model for native_functions.yaml.  The classes
#     in those file represent what you see when you look at
#     a native_functions.yaml
#   - 'api' has conversions for how to translate JIT schema into
#     the various C++ APIs that the codegen interacts with.  There
#     are in fact THREE different C++ APIs: the public C++ API,
#     the dispatcher API, and the legacy disaptcher API.  See each
#     of these respective files for more information

# ~~~~~~~~~~~~~~~~~~~~~~~~~~~~~~~~~~~~~~~~~~~~~~~~~~~~~~~~~~~~~~~~~~~ #
#
#                         HELPER FUNCTIONS
#
# ~~~~~~~~~~~~~~~~~~~~~~~~~~~~~~~~~~~~~~~~~~~~~~~~~~~~~~~~~~~~~~~~~~~ #


class NamespaceHelper:
    """A helper for constructing the namespace open and close strings for a nested set of namespaces.

    e.g. for namespace_str torch::lazy,

    prologue:
    namespace torch {
    namespace lazy {

    epilogue:
    } // namespace lazy
    } // namespace torch
    """

    def __init__(self, namespace_str: str):
        # cpp_namespace can be a colon joined string such as torch::lazy
        cpp_namespaces = namespace_str.split("::")
        self.prologue_ = "\n".join([f"namespace {n} {{" for n in cpp_namespaces])
        self.epilogue_ = "\n".join(
            [f"}} // namespace {n}" for n in reversed(cpp_namespaces)]
        )

    @property
    def prologue(self) -> str:
        return self.prologue_

    @property
    def epilogue(self) -> str:
        return self.epilogue_


# A custom loader for YAML to let us also keep track of line numbers
# of each entry in the YAML file
class LineLoader(YamlLoader):
    def construct_mapping(self, node, deep=False):  # type: ignore[no-untyped-def]
        mapping = super().construct_mapping(node, deep=deep)  # type: ignore[no-untyped-call]
        # Add 1 so line numbering starts at 1
        mapping["__line__"] = node.start_mark.line + 1
        return mapping


_GLOBAL_PARSE_NATIVE_YAML_CACHE = {}

# Parse native_functions.yaml into a sequence of NativeFunctions and Backend Indices.
ParsedYaml = namedtuple("ParsedYaml", ["native_functions", "backend_indices"])


def parse_native_yaml_struct(es: object, path: str = "<stdin>") -> ParsedYaml:
    assert isinstance(es, list)
    rs: List[NativeFunction] = []
    bs: Dict[DispatchKey, Dict[OperatorName, BackendMetadata]] = defaultdict(dict)
    for e in es:
        assert isinstance(e.get("__line__"), int), e
        loc = Location(path, e["__line__"])
        funcs = e.get("func")
        with context(lambda: f"in {loc}:\n  {funcs}"):
            func, m = NativeFunction.from_yaml(e, loc)
            rs.append(func)
            BackendIndex.grow_index(bs, m)
    error_check_native_functions(rs)
    # Default dict is to prevent the codegen from barfing when we have a dispatch key that has no kernels yet.
    indices: Dict[DispatchKey, BackendIndex] = defaultdict(
        lambda: BackendIndex(
            dispatch_key=DispatchKey.Undefined,
            use_out_as_primary=True,
            external=False,
            device_guard=False,
            index={},
        )
    )
    for k, v in bs.items():
        # All structured in-tree operators are implemented in terms of their out operator.
        indices[k] = BackendIndex(
            dispatch_key=k,
            use_out_as_primary=True,
            external=False,
            # Only cuda-like devices in tree require device guards
            device_guard=is_cuda_dispatch_key(k),
            index=v,
        )
    return ParsedYaml(rs, indices)


def parse_native_yaml(path: str) -> ParsedYaml:
    global _GLOBAL_PARSE_NATIVE_YAML_CACHE
    if path not in _GLOBAL_PARSE_NATIVE_YAML_CACHE:
        with open(path, "r") as f:
            es = yaml.load(f, Loader=LineLoader)
        _GLOBAL_PARSE_NATIVE_YAML_CACHE[path] = parse_native_yaml_struct(es, path=path)

    return _GLOBAL_PARSE_NATIVE_YAML_CACHE[path]


# Some assertions are already performed during parsing, but those are only within a single NativeFunction.
# Assertions here are meant to be performed across NativeFunctions.
def error_check_native_functions(funcs: Sequence[NativeFunction]) -> None:
    func_map: Dict[OperatorName, NativeFunction] = {}
    base_func_map: Dict[BaseOperatorName, List[NativeFunction]] = defaultdict(list)
    for f in funcs:
        func_map[f.func.name] = f
        base_func_map[f.func.name.name].append(f)
    for f in funcs:
        if f.structured_delegate is not None:
            delegate_func = func_map[f.structured_delegate]
            assert delegate_func.structured, (
                f"{f.func.name} is marked as a structured_delegate pointing to "
                f"{f.structured_delegate}, but {f.structured_delegate} is not marked as structured. "
                f"Consider adding 'structured=True' to the delegated operator"
            )
        if f.tag is not None and f.tag is Tag.inplace_view:
            base_name = f.func.name.name
            overload_name = f.func.name.overload_name
            assert base_name.inplace, (
                f"{f.func.name} is marked with tag: inplace_view, but it doesn't follow the naming "
                "convention for inplace ops - the codegen expects the base name to have a trailing underscore. "
            )
            out_of_place_base_name = BaseOperatorName(
                base_name.base, False, base_name.dunder_method
            )
            assert len(base_func_map[out_of_place_base_name]) > 0, (
                f"{f.func.name} is marked with tag: inplace_view. The codegen expects there to be a corresponding "
                f"out-of-place view op with the name '{base_name}' and matching schema, but it didn't find one. "
            )


def cpp_string(s: str) -> str:
    """Convert a python string into a c++ string literal"""
    s = s.replace("\\", "\\\\")
    s = s.replace('"', '\\"')
    s = s.replace("\a", "\\a")
    s = s.replace("\b", "\\b")
    s = s.replace("\f", "\\f")
    s = s.replace("\n", "\\n")
    s = s.replace("\v", "\\v")
    s = s.replace("\t", "\\t")
    return f'"{s}"'


# ~~~~~~~~~~~~~~~~~~~~~~~~~~~~~~~~~~~~~~~~~~~~~~~~~~~~~~~~~~~~~~~~~~~ #
#
#                        C++ CODE GENERATION
#
# ~~~~~~~~~~~~~~~~~~~~~~~~~~~~~~~~~~~~~~~~~~~~~~~~~~~~~~~~~~~~~~~~~~~ #

# Most functions in this section are curried: they consist of a function
# that takes some parameters (e.g., what is to be generated) which itself
# returns a function that actually maps NativeFunction to the code
# to be generated.  This pattern makes it convenient to use map, concatMap
# and similar functional combinators.

<<<<<<< HEAD
def static_dispatch_keys(backends: List[BackendIndex]) -> List[DispatchKey]:
    if len(backends) == 0:
=======

def static_dispatch_keys(backend: Optional[BackendIndex]) -> List[DispatchKey]:
    if backend is None:
>>>>>>> 77665e9a
        return []
    else:
        return [backend.dispatch_key for backend in backends] + [
            DispatchKey.CompositeImplicitAutograd,
            DispatchKey.CompositeExplicitAutograd,
        ]


def get_static_dispatch_backend(
    f: NativeFunction, backend_index: BackendIndex
) -> Optional[DispatchKey]:
    if f.structured_delegate is not None or backend_index.has_kernel(f):
        # TODO: for ops with structured_delegate it should check the dispatch table of
        # the out variant instead. For now, these structured ops all have CPU/CUDA kernels
        # so we always dispatch to the `backend`, but this could be wrong when we
        # migrate math/default_backend ops to use structured delegate.
        return backend_index.dispatch_key
    elif f.has_composite_explicit_autograd_kernel:
        return DispatchKey.CompositeExplicitAutograd
    elif f.has_composite_implicit_autograd_kernel:
        return DispatchKey.CompositeImplicitAutograd
    return None


def static_dispatch_ops_header(
<<<<<<< HEAD
        f: NativeFunction,
        backend_index: List[BackendIndex]) -> Optional[str]:
    if backend_index is None or f.manual_kernel_registration:
        return None

    output = []
    for index in backend_index:
        dispatch_key = get_static_dispatch_backend(f, index)
        if dispatch_key is not None:
            output.append(f'#include <ATen/ops/{f.root_name}_{dispatch_key.lower()}_dispatch.h>')
    return '\n'.join(output)


def static_dispatch_extra_headers(
        backends: List[BackendIndex],
        skip_tensor_include: bool = False
=======
    f: NativeFunction, backend_index: Optional[BackendIndex]
) -> Optional[str]:
    if backend_index is None or f.manual_kernel_registration:
        return None

    dispatch_key = get_static_dispatch_backend(f, backend_index)
    return (
        f"#include <ATen/ops/{f.root_name}_{dispatch_key.lower()}_dispatch.h>"
        if dispatch_key is not None
        else None
    )


def static_dispatch_extra_headers(
    backend: Optional[BackendIndex], skip_tensor_include: bool = False
>>>>>>> 77665e9a
) -> List[str]:
    if skip_tensor_include:
        # See Note [Avoiding Include Cycles In Static Dispatch]
        maybe_inl = "_inl"
    else:
<<<<<<< HEAD
        maybe_inl = ''
    inl_func_headers = [f'#include <ATen/{dispatch_key}Functions{maybe_inl}.h>'
                        for dispatch_key in static_dispatch_keys(backends)]
    return inl_func_headers

def generate_static_dispatch(
    f: NativeFunction,
    sig: DispatcherSignature, *,
    method: bool,
    backend_index: Optional[BackendIndex]
) -> str:
    if backend_index is None or f.manual_kernel_registration:
        return ""
    target_sig = CppSignatureGroup.from_native_function(f, method=False, fallback_binding=False).signature
    name = target_sig.name()

    dp_sig_args = []

    # TranslateAPI doesn't support translation of operators from DispatcherAPI->CppAPI when
    # there is a memory_format argument after TensorOption arguments. For operators with such arguments,
    # amend the dispatcher signature's memory_format argument to have the same nctype as the CPP signature
    if len(target_sig.arguments()) > 0 and \
            target_sig.arguments()[-1].nctype.name == SpecialArgName.possibly_redundant_memory_format:
        last_disp_arg = sig.arguments()[-1]
        dp_sig_args = sig.arguments()[:-1]
        mem_format_arg = Binding(
            nctype=NamedCType(SpecialArgName.possibly_redundant_memory_format, last_disp_arg.nctype.type),
            name=last_disp_arg.name,
            default=last_disp_arg.default,
            argument=last_disp_arg,
            )
        dp_sig_args.append(mem_format_arg)
    else:
        dp_sig_args = sig.arguments()

    exprs = translate(dp_sig_args, target_sig.arguments(), method=method)
    exprs_str = ', '.join(a.expr for a in exprs)
    if f.structured_delegate is not None:
        # TODO: for ops with structured_delegate it should check the dispatch table of
        # the out variant instead. For now, these structured ops all have CPU/CUDA kernels
        # so we always dispatch to the `backend`, but this could be wrong when we
        # migrate math/default_backend ops to use structured delegate.
        if backend_index.has_kernel(f) or backend_index.dispatch_key in STRUCTURED_DISPATCH_KEYS:
            return f'return at::{backend_index.dispatch_key.lower()}::{name}({exprs_str});'
        else:
            return f'TORCH_CHECK(false, "Static dispatch does not support {name} for {backend_index.dispatch_key}.");'

    if backend_index.has_kernel(f):
        return f'return at::{backend_index.dispatch_key.lower()}::{name}({exprs_str});'
    elif f.has_composite_explicit_autograd_kernel:
        return f'return at::{DispatchKey.CompositeExplicitAutograd.lower()}::{name}({exprs_str});'
    elif f.has_composite_implicit_autograd_kernel:
        return f'return at::{DispatchKey.CompositeImplicitAutograd.lower()}::{name}({exprs_str});'

    return f'TORCH_CHECK(false, "Static dispatch does not support {name} for {backend_index.dispatch_key}.");'

def static_dispatch(
        f: NativeFunction, sig: DispatcherSignature,
        *, method: bool, backend_indices: List[BackendIndex]
) -> Optional[str]:
    if len(backend_indices) == 0 or f.manual_kernel_registration:
        return None
    keys = [b for b in backend_indices if b.has_kernel(f) or f.structured_delegate is not None]
    if len(keys) == 1:
        return generate_static_dispatch(f, sig, method=method, backend_index=keys[0])
    elif len(keys) == 0:
        return generate_static_dispatch(f, sig, method=method, backend_index=backend_indices[0])
    else:
        return f"""TORCH_CHECK(false, "Static dispatch does not support {f.func.name.unambiguous_name()} for\
{', '.join([str(index.dispatch_key)for index in backend_indices])} as they have with multiple \
kernels {', '.join([str(k.get_kernel(f)) for k in keys])} ");"""
=======
        maybe_inl = ""
    return [
        f"#include <ATen/{dispatch_key}Functions{maybe_inl}.h>"
        for dispatch_key in static_dispatch_keys(backend)
    ]


def static_dispatch(
    f: NativeFunction,
    cpp_sig: CppSignature,
    *,
    method: bool,
    backend_index: Optional[BackendIndex],
) -> Optional[str]:
    if backend_index is None or f.manual_kernel_registration:
        return None
    target_sig = CppSignatureGroup.from_native_function(
        f, method=False, fallback_binding=False
    ).signature
    name = target_sig.name()
    exprs = translate(cpp_sig.arguments(), target_sig.arguments(), method=method)
    exprs_str = ", ".join(a.expr for a in exprs)

    dispatch_key = get_static_dispatch_backend(f, backend_index)
    if dispatch_key is not None:
        return f"return at::{dispatch_key.lower()}::{name}({exprs_str});"

    return f'TORCH_CHECK(false, "Static dispatch does not support {name} for {backend_index.dispatch_key}.");'

>>>>>>> 77665e9a

# Generates RegisterSchema.cpp.  Depending on the selector, either
# all schemas are registered, or only some are (in the case of
# selective build)
@dataclass(frozen=True)
class RegisterSchema:
    selector: SelectiveBuilder

    @method_with_native_function
    def __call__(self, f: NativeFunction) -> Optional[str]:
        if not self.selector.is_native_function_selected(f):
            return None
        return f"m.def({cpp_string(str(f.func))});\n"


# Generates Operators.h and Operators.cpp.
# These provide macros that, given an operator and overload name, allow users
# to access an "un-overloaded" function version of the operator. This
# is useful for extension writers who want to (1) want to decltype the operator
# and (2) don't want to worry about method-only operators.
@dataclass(frozen=True)
class ComputeOperators:
<<<<<<< HEAD
    target: Union[
        Literal[Target.DECLARATION],
        Literal[Target.DEFINITION]
    ]
    static_dispatch_backend_indices: List[BackendIndex]
=======
    target: Union[Literal[Target.DECLARATION], Literal[Target.DEFINITION]]
>>>>>>> 77665e9a

    @method_with_native_function
    def __call__(self, f: NativeFunction) -> str:
        sig = DispatcherSignature.from_schema(f.func)
        name = f.func.name.unambiguous_name()
        call_method_name = "call"
        redispatch_method_name = "redispatch"

        if self.target is Target.DECLARATION:
            # Note [The ATen Operators API]
            # The ATen Operators API lives in the at::_ops namespace, and contains compile-time
            # metadata about each operator + entry points into the Dispatcher.
            # The C++ function, method, and redispatch API's are all implemented as wrappers
            # into various bits of the structs defined here.
            #
            # Important characteristics about the Operators API:
            # (1) It follows the Dispatcher API.
            #     This is kind of necessary to avoid overhead.
            #     For example: if it followed the C++ API, then all of the faithful C++ factory functions
            #     would need to wrap their arguments into TensorOptions only to unwrap them again.
            # (2) Overload names are disambiguated.
            #     This is helpful for pytorch extenders who would like to decltype() an aten operator,
            #     that has overloads, e.g. decltype(at::_ops::mul_Tensor::call)
            # (3) No argument defaulting is allowed.
            #     This is more of an implementation detail to avoid #include cycles,
            #     since TensorBody.h (which defines the Tensor class) needs to include this file.
            # (4) manual_cpp_bindings and faithful names are not included in the API.
            #     This applies to stuff like __dispatch__is_complex(), and add_outf().
            #     These aren't "real aten ops", they're just additional functions provided by the C++ API.
            #     They're implemented as wrappers in Functions.h that call into the actual operators
            #     defined here, i.e. at::_ops::is_complex::call() and at::_ops::add_out::call().
            #     This means that ATEN_OP(is_complex) will not fastpath, and will go through the dispatcher.
            return f"""
struct TORCH_API {name} {{
  using schema = {sig.type()};
  using ptr_schema = schema*;
  // See Note [static constexpr char* members for windows NVCC]
  STATIC_CONSTEXPR_STR_INL_EXCEPT_WIN_CUDA(name, "aten::{f.func.name.name}")
  STATIC_CONSTEXPR_STR_INL_EXCEPT_WIN_CUDA(overload_name, "{f.func.name.overload_name}")
  STATIC_CONSTEXPR_STR_INL_EXCEPT_WIN_CUDA(schema_str, {cpp_string(str(f.func))})
  static {sig.defn(name=call_method_name, is_redispatching_fn=False)};
  static {sig.defn(name=redispatch_method_name, is_redispatching_fn=True)};
}};"""

        elif self.target is Target.DEFINITION:
            defns = f"""
STATIC_CONST_STR_OUT_OF_LINE_FOR_WIN_CUDA({name}, name, "aten::{f.func.name.name}")
STATIC_CONST_STR_OUT_OF_LINE_FOR_WIN_CUDA({name}, overload_name, "{f.func.name.overload_name}")
STATIC_CONST_STR_OUT_OF_LINE_FOR_WIN_CUDA({name}, schema_str, {cpp_string(str(f.func))})

// aten::{f.func}
static C10_NOINLINE c10::TypedOperatorHandle<{name}::schema> create_{name}_typed_handle() {{
  return c10::Dispatcher::singleton()
      .findSchemaOrThrow({name}::name, {name}::overload_name)
      .typed<{name}::schema>();
}}
"""
            for is_redispatching_fn in [False, True]:
                if is_redispatching_fn:
                    dispatcher_exprs_str = ", ".join(
                        ["dispatchKeySet"] + [a.name for a in sig.arguments()]
                    )
                    dispatcher_call = "redispatch"
                    method_name = f"{name}::{redispatch_method_name}"
                else:
<<<<<<< HEAD
                    method_name = f'{name}::{call_method_name}'
                    dispatcher_exprs_str = ', '.join([a.name for a in sig.arguments()])
                    dispatcher_call = 'call'
=======
                    dispatcher_exprs_str = ", ".join([a.name for a in sig.arguments()])
                    dispatcher_call = "call"
                    method_name = f"{name}::{call_method_name}"
>>>>>>> 77665e9a

                fn_body = f"""
    static auto op = create_{name}_typed_handle();
    return op.{dispatcher_call}({dispatcher_exprs_str});"""

                if not is_redispatching_fn and len(self.static_dispatch_backend_indices) > 0:
                        # call() should go through static dispatch
                        fn_body = static_dispatch(f, sig, method=False,
                                                  backend_indices=self.static_dispatch_backend_indices)
                defns += f"""
// aten::{f.func}
{sig.defn(name=method_name, is_redispatching_fn=is_redispatching_fn)} {{
    {fn_body}
}}
"""
            return defns
        else:
            assert_never(self.target)


# Generates Functions.h, which provides the functional public C++ API,
# and the scaffolding to call into the dispatcher from these functions.
@dataclass(frozen=True)
class ComputeFunction:
    static_dispatch_backend_indices: List[BackendIndex]

    @method_with_native_function
    def __call__(self, f: NativeFunction) -> Optional[str]:
        if Variant.function not in f.variants:
            return None

        sig_group = CppSignatureGroup.from_native_function(
<<<<<<< HEAD
            f,
            method=False,
            fallback_binding=f.manual_cpp_binding
=======
            f, method=False, fallback_binding=f.manual_cpp_binding
>>>>>>> 77665e9a
        )

        def generate_defn(faithful: bool) -> str:
            if faithful:
                sig = sig_group.faithful_signature
                assert sig is not None
            else:
                sig = sig_group.signature

            # See Note [The ATen Operators API]
            target_sig = DispatcherSignature.from_schema(f.func)
            exprs = translate(sig.arguments(), target_sig.arguments())
            exprs_str = ", ".join([e.expr for e in exprs])

<<<<<<< HEAD
            return f"""
=======
            static_dispatch_block = static_dispatch(
                f, sig, method=False, backend_index=self.static_dispatch_backend_index
            )
            if static_dispatch_block is None:
                return f"""
>>>>>>> 77665e9a
// aten::{f.func}
TORCH_API inline {sig.decl()} {{
    return at::_ops::{f.func.name.unambiguous_name()}::call({exprs_str});
}}
"""
<<<<<<< HEAD
=======
            else:
                return f"""
// aten::{f.func}
TORCH_API inline {sig.decl()} {{
    {static_dispatch_block}
}}
"""
>>>>>>> 77665e9a

        result = generate_defn(False)
        if sig_group.faithful_signature is not None:
            result += generate_defn(True)

        return result


# Generates TensorBody.h. This file provides the object-oriented (method-based)
# public C++ API, and the scaffolding to call into the dispatcher from these functions.
@dataclass(frozen=True)
class ComputeTensorMethod:
<<<<<<< HEAD
    target: Union[
        Literal[Target.DECLARATION],
        Literal[Target.DEFINITION]
    ]
    static_dispatch_backend_indices: List[BackendIndex]
=======
    target: Union[Literal[Target.DECLARATION], Literal[Target.DEFINITION]]
    static_dispatch_backend_index: Optional[BackendIndex]
>>>>>>> 77665e9a

    @method_with_native_function
    def __call__(self, f: NativeFunction) -> Optional[str]:
        if Variant.method not in f.variants:
            return None

        assert not f.func.is_out_fn()
        assert f.func.arguments.self_arg is not None

        sig_group = CppSignatureGroup.from_native_function(
<<<<<<< HEAD
            f,
            method=True,
            fallback_binding=f.manual_cpp_binding
=======
            f, method=True, fallback_binding=f.manual_cpp_binding
>>>>>>> 77665e9a
        )

        if self.target is Target.DECLARATION:
            result = f"{sig_group.signature.decl()} const;\n"
            if sig_group.faithful_signature is not None:
                result += f"{sig_group.faithful_signature.decl()} const;\n"
            return result

        if self.target is not Target.DEFINITION:
            assert_never(self.target)

        def generate_defn(faithful: bool) -> str:
            if faithful:
                sig = sig_group.faithful_signature
                assert sig is not None
            else:
                sig = sig_group.signature

            target_sig = DispatcherSignature.from_schema(f.func)
            exprs = translate(sig.arguments(), target_sig.arguments(), method=True)
            exprs_str = ", ".join([e.expr for e in exprs])

<<<<<<< HEAD
            return f"""
=======
            static_dispatch_block = static_dispatch(
                f, sig, method=True, backend_index=self.static_dispatch_backend_index
            )
            if static_dispatch_block is None:
                return f"""
>>>>>>> 77665e9a
// aten::{f.func}
inline {sig.defn(prefix="Tensor::")} const {{
    return at::_ops::{f.func.name.unambiguous_name()}::call({exprs_str});
}}
"""
        result = generate_defn(faithful=False)
        if sig_group.faithful_signature is not None:
            result += generate_defn(faithful=True)

        return result


# Generates RedispatchFunctions.h.
# This is similar to the C++ API defined in Functions.h, but provides access
# to the dispatcher's redispatch API.
@dataclass(frozen=True)
class ComputeRedispatchFunction:
    @method_with_native_function
    def __call__(self, f: NativeFunction) -> Optional[str]:
        # We unconditionally generate function variants of the redispatch API.
        # This is mainly because we can namespace functions separately, but not methods,
        sig_group = CppSignatureGroup.from_native_function(
<<<<<<< HEAD
            f,
            method=False,
            fallback_binding=f.manual_cpp_binding
=======
            f, method=False, fallback_binding=f.manual_cpp_binding
>>>>>>> 77665e9a
        )

        def generate_defn(faithful: bool) -> str:
            if faithful:
                sig = sig_group.faithful_signature
                assert sig is not None
            else:
                sig = sig_group.signature

            target_sig = DispatcherSignature.from_schema(f.func)
            exprs = translate(sig.arguments(), target_sig.arguments())
            exprs_str = ", ".join(["dispatchKeySet"] + [a.expr for a in exprs])

            return f"""
// aten::{f.func}
TORCH_API inline {sig.decl(is_redispatching_fn=True)} {{
    return at::_ops::{f.func.name.unambiguous_name()}::redispatch({exprs_str});
}}
"""

        result = generate_defn(False)
        if sig_group.faithful_signature is not None:
            result += generate_defn(True)

        return result


# Generates ATenOpList.cpp, a runtime accessible list of all aten
# operators.
# TODO: This was historically used to help some JIT interop code
# figure out whether or not to treat aten namespace'd operators
# one way or another, we should reevaluate if this is actually needed.
@with_native_function
def compute_aten_op(f: NativeFunction) -> str:
    return f'{{"aten::{f.func.name.name}", "{f.func.name.overload_name}"}},'


# Generates MetaFunctions.h
def compute_meta_function_declaration(g: NativeFunctionsGroup) -> Optional[str]:
    if not g.structured:
        return None
    with native_function_manager(g.out):
        name = meta.name(g)
        args = structured.meta_arguments(g)
        args_str = ", ".join(a.decl() for a in args)
        parent_class = g.out.structured_inherits
        if parent_class is None:
            parent_class = "at::impl::MetaBase"
        meta_return = "void"
        precomputed = g.out.precomputed if g.structured else None

        if precomputed:
            # Generate the template declaration with one bool parameter for each
            # precomputed element. Each parameter is true if the corresponding (in
            # terms of position) precomputed element has been set.
            precomputed_values = [*precomputed.replace.values(), precomputed.add]
            precomputed_elements = [
                elem for replace_list in precomputed_values for elem in replace_list
            ]
            precomputed_template_parameters = [
                elem.name.upper() for elem in precomputed_elements
            ]
            precomputed_template_params_str = ", ".join(
                f"bool {param} = false" for param in precomputed_template_parameters
            )
            precompute_template_decl = f"template <{precomputed_template_params_str}>"

            # Generate a string containing declarations of all precomputed elements.
            precomputed_elements_with_cpp_types = [
                structured.argument_type(elem, binds=elem.name)
                for elem in precomputed_elements
            ]

            precomputed_elements_decl = ";\n".join(
                f"{elem.cpp_type(strip_ref=True)} {elem.name}"
                for elem in precomputed_elements_with_cpp_types
            )

            # Generate "setter" methods for each precomputed element. Each method will return
            # a new instance of precompute_out with the template parameter that corresponds to
            # the member set by the method to true (to indicate that it has been set).
            setter_methods = []
            for i, elem in enumerate(precomputed_elements):
                # Generate the signature. The return type will be the same
                # as the type of `this` but with the template parameter
                # corresponding to the element set by this method set to true.
                # The assert generated below will ensure that this template
                # parameter is false on the type of `this`.
                return_ty_templates = ", ".join(
                    precomputed_template_parameters[:i]
                    + ["true"]
                    + precomputed_template_parameters[i + 1 :]
                )
                return_ty = f"precompute_out<{return_ty_templates}>"
                elem_cpp_ty = precomputed_elements_with_cpp_types[i].cpp_type(
                    strip_ref=True
                )
                signature = f"{return_ty} set_{elem.name}({elem_cpp_ty} value)"

                # Generate an assert which checks that the
                # template parameter corresponding to the precomputed
                # element that is set by this method is false on the
                # class corresponding to the object that `this` points to.
                # This ensures that each element can be set only once.
                assert_msg = f'"{precomputed_elements[i].name} already set"'
                assert_stmt = f"static_assert({precomputed_template_parameters[i]} == false, {assert_msg});"

                # Generate the new object construction block. All state
                # except the element that this method sets is copied from the
                # object that `this` points to. The value for the element that
                # the method sets is taken from a method parameter.
                construction_stmts = []
                construction_stmts.append(f"{return_ty} ret;")

                for j, elem in enumerate(precomputed_elements):
                    if i == j:
                        construction_stmts.append(f"ret.{elem.name} = value;")
                    else:
                        construction_stmts.append(
                            f"ret.{elem.name} = this->{elem.name};"
                        )

                construction_stmts.append("return ret;")
                construction_block = "\n".join(construction_stmts)

                setter_methods.append(
                    f"""
                    {signature} {{
                        {assert_stmt}
                        {construction_block}
                    }}
                """
                )
            setter_methods_decl = "\n".join(setter_methods)

            # Meta should return an instance of the struct containing the precomputed elements.
            meta_return_template_params = ", ".join(
                ["true"] * len(precomputed_template_parameters)
            )
            # This typedef (actually a using statement) is needed so that TORCH_META_FUNC can reuse the return
            # type (which has a variable number of template parameters).
            meta_return_typedef = f"using meta_return_ty = precompute_out <{meta_return_template_params}>;"
            meta_return = "meta_return_ty"
            precomputed_decl = f"""
                {precompute_template_decl}
                struct TORCH_API precompute_out {{
                    {setter_methods_decl}
                    {precomputed_elements_decl};
            }};"""
        else:
            meta_return_typedef = ""
            precomputed_decl = ""

        return f"""\
struct TORCH_API structured_{name} : public {parent_class} {{
    {precomputed_decl}
    {meta_return_typedef}
    {meta_return} meta({args_str});
}};
"""


def needs_backend_select(f: NativeFunction, selector: SelectiveBuilder) -> bool:
    name = str(f.func.name.name)
    if name.endswith("_like") or name.startswith("new_"):
        return False
    if f.func.arguments.tensor_options is None:
        return False
    return selector.is_native_function_selected(f)


# Generates RegisterBackendSelect.cpp, a series of kernels which provide
# specialized computation of dispatch key for operator signatures which cannot
# be easily done automatically using templating.
@dataclass(frozen=True)
class ComputeBackendSelect:
    target: Union[Literal[Target.DEFINITION], Literal[Target.REGISTRATION]]

    # Selector object to determine which operators to generate
    # registration code for.
    selector: SelectiveBuilder

    @method_with_native_function
    def __call__(self, f: NativeFunction) -> Optional[str]:
        if not needs_backend_select(f, self.selector):
            return None

        name = native.name(f.func)
        native_sig = NativeSignature(f.func)

        native_tensor_args = [
            a
            for a in native_sig.arguments()
            if isinstance(a.argument, Argument) and a.argument.type.is_tensor_like()
        ]

        dispatcher_sig = DispatcherSignature.from_schema(f.func)

        sig: Union[NativeSignature, DispatcherSignature]
        sig = dispatcher_sig
        dispatcher_exprs = dispatcher_sig.exprs()
        dispatch_key = "c10::computeDispatchKey(dtype, layout, device)"

        if self.target is Target.DEFINITION:
            # I don't think there's actually a good reason to generate
            # these two cases differently
            # The first case could probably be improved though- it calls computeDispatchKeySet(),
            # which looks at TLS dispatch keys- there should not be any by the time we reach backend select.
            if native_tensor_args:
                tensor_args = ", ".join(a.name for a in native_tensor_args)
                compute_dk = f"""\
DispatchKeySet _dk_set = c10::DispatchKeySet({dispatch_key}) | c10::detail::multi_dispatch_key_set({tensor_args});
DispatchKeySet _dk_mask = c10::DispatchKeySet(DispatchKeySet::FULL_AFTER, DispatchKey::BackendSelect);
DispatchKeySet _dk = c10::impl::computeDispatchKeySet(_dk_set, _dk_mask);"""
            else:
                compute_dk = (
                    f"DispatchKeySet _dk = c10::DispatchKeySet({dispatch_key});"
                )
            return f"""\
// aten::{f.func}
C10_ALWAYS_INLINE
{sig.defn(name)} {{
  {compute_dk}
  return at::_ops::{f.func.name.unambiguous_name()}::redispatch(
      _dk, {', '.join(a.expr for a in dispatcher_exprs)});
}}
"""
        elif self.target is Target.REGISTRATION:
            return f"""m.impl("aten::{f.func.name}", TORCH_FN({name}));"""
        else:
            assert_never(self.target)


# ~~~~~~~~~~~~~~~~~~~~~~~~~~~~~~~~~~~~~~~~~~~~~~~~~~~~~~~~~~~~~~~~~~~ #
#
#                       YAML CODE GENERATION
#
# ~~~~~~~~~~~~~~~~~~~~~~~~~~~~~~~~~~~~~~~~~~~~~~~~~~~~~~~~~~~~~~~~~~~ #


def format_yaml(data: object) -> str:
    # Ignore alias in Dumper
    YamlDumper.ignore_aliases = lambda self, data: True  # type: ignore[assignment]

    # Support serializing OrderedDict
    def dict_representer(dumper: Any, data: Any) -> Any:
        return dumper.represent_dict(data.items())

    YamlDumper.add_representer(OrderedDict, dict_representer)  # type: ignore[no-untyped-call]
    # Some yaml parsers (e.g. Haskell's) don't understand line breaks.
    # width=1e9 turns off optional line breaks and improves
    # the portability of the outputted yaml.
    return yaml.dump(data, default_flow_style=False, Dumper=YamlDumper, width=1e9)  # type: ignore[no-any-return]


# For some reason, some defaults we write to YAML are written as native
# YAML objects, rather than doing them uniformly as strings.  This
# function detects those cases and converts them into native Python
# objects.
def pythonify_default(s: str) -> object:
    if s == "true":
        return True
    elif s == "false":
        return False

    try:
        return int(s)
    except ValueError:
        try:
            return float(s)
        except ValueError:
            return s


# What is a dynamic type?  Over time, the semantic meaning of
# dynamic type has degraded to meaninglessness (in the old days,
# it captured dtype-ness of types, but that has gone away with
# the removal of TH).  These days, it's mostly the same thing as
# the C++ API argument type, except that Tensor and Tensor?
# arguments simply present as Tensor.
#
# TODO: Get rid of dynamic_type, after getting tools/autograd
# to use the new codegen framework
def dynamic_type(t: Type) -> str:
    if isinstance(t, OptionalType):
        return dynamic_type(t.elem)
    # Note we don't use t.is_tensor_like() here because it would
    # also include Tensor[]
    if str(t) == "Tensor":
        return "at::Tensor"
    return cpp.argumenttype_type(t, mutable=False, binds="__placeholder__").cpp_type()


def compute_method_of_yaml(variants: Set[Variant]) -> List[str]:
    # This is written out explicitly to ensure that Tensor and
    # namespace are put into the list in the right order
    method_of = ["Type"]
    if Variant.method in variants:
        method_of.append("Tensor")
    if Variant.function in variants:
        method_of.append("namespace")
    return method_of


def compute_returns_yaml(
    f: NativeFunction,
) -> Tuple[List[Dict[str, str]], Dict[str, str]]:
    # Note [name and field_name]
    # ~~~~~~~~~~~~~~~~~~~~~~~~~~
    # To understand name_to_field_name, we must first talk about this
    # schema:
    #
    #   lstsq.X(Tensor self, Tensor A, *, Tensor(a!) X, Tensor(b!) qr) -> (Tensor(a!) solution, Tensor(b!) QR)
    #
    # There is something very odd about this schema: it is an out
    # variant of the function (that is to say, it will convert into
    # at::lstsq_out() in the C++ API), but the names of the output
    # return arguments don't match the keyword argument names of
    # the inputs.  It TURNS OUT that in this situation, the historical
    # Declarations.yaml we want to output is this (abbreviated to
    # only show relevant fields):
    #
    #   arguments:
    #     ...
    #   - field_name: solution
    #     name: X
    #   - field_name: QR
    #     name: qr
    #     ...
    #
    #   returns:
    #   - field_name: solution
    #     name: X
    #   - field_name: QR
    #     name: qr
    #
    # The name of the return fields is stored in 'field_name', and the
    # name of the arguments is stored in 'name'.  So when we process
    # arguments, we need a way to get at the corresponding return.  At
    # the moment, this is most conveniently done by constructing a
    # mapping from name (the argument concept) to field_name (the
    # return concept) while processing return arguments, since we don't
    # directly maintain this correspondence in the modeling of function
    # schema itself.
    #
    # See also https://github.com/pytorch/pytorch/issues/43114
    name_to_field_name: Dict[str, str] = {}

    # Compute the returns field of the YAML entry
    names = cpp.return_names(f)
    returns = []
    for i, (r, name) in enumerate(zip(f.func.returns, names)):
        ret = {
            "dynamic_type": dynamic_type(r.type),
            "name": name,
            "type": cpp.return_type(r).cpp_type(),
        }

        if r.name:
            # See Note [name and field_name]
            ret["field_name"] = r.name
            if f.func.is_out_fn():
                name_to_field_name[f.func.arguments.out[i].name] = r.name

        returns.append(ret)

    return returns, name_to_field_name


# arguments in yaml roughly corresponds to the public C++ API
def compute_cpp_argument_yaml(
    cpp_a: Binding,
    *,
    schema_order: bool,
    kwarg_only_set: Set[str],
    out_arg_set: Set[str],
    name_to_field_name: Dict[str, str],
) -> object:
    if isinstance(cpp_a.argument, TensorOptionsArguments):
        arg: Dict[str, object] = {
            "annotation": None,
            "dynamic_type": "at::TensorOptions",
            "is_nullable": False,
            "name": cpp_a.name,
            "type": cpp_a.type,
            "kwarg_only": True,
        }
        if cpp_a.default is not None:
            arg["default"] = cpp_a.default
        return arg
    elif isinstance(cpp_a.argument, SelfArgument):
        raise AssertionError()
    elif isinstance(cpp_a.argument, Argument):
        return compute_argument_yaml(
            cpp_a.argument,
            schema_order=schema_order,
            kwarg_only_set=kwarg_only_set,
            out_arg_set=out_arg_set,
            name_to_field_name=name_to_field_name,
        )


def compute_argument_yaml(
    a: Argument,
    *,
    schema_order: bool,
    kwarg_only_set: Set[str],
    out_arg_set: Set[str],
    name_to_field_name: Dict[str, str],
) -> object:
    arg: Dict[str, object] = {
        "annotation": str(a.annotation) if a.annotation else None,
        "dynamic_type": dynamic_type(a.type),
        "is_nullable": a.type.is_nullable(),
        "name": a.name,
        "type": cpp.argument_type(a, binds="__placeholder__").cpp_type(),
    }
    if a.default is not None:
        arg["default"] = pythonify_default(cpp.default_expr(a.default, a.type))
    if a.name in kwarg_only_set:
        arg["kwarg_only"] = True
    if a.name in out_arg_set:
        arg["output"] = True
        arg["allocate"] = True
        # See Note [name and field_name]
        if a.name in name_to_field_name:
            arg["field_name"] = name_to_field_name[a.name]
    # Historically, booleans don't get their size recorded, because it
    # is already built into the cpp type (e.g., std::array<bool, 4>)
    l = a.type.is_list_like()
    if l is not None and l.size is not None and str(l.elem) != "bool":
        arg["size"] = l.size
    return arg


@with_native_function
def compute_declaration_yaml(f: NativeFunction) -> object:
    returns, name_to_field_name = compute_returns_yaml(f)

    # These sets are used to conveniently test if an argument is a
    # kwarg-only or out argument
    kwarg_only_set = set(a.name for a in f.func.arguments.flat_kwarg_only)
    out_arg_set = set(a.name for a in f.func.arguments.out)

    sig_group = CppSignatureGroup.from_native_function(
        f, method=False, fallback_binding=False
    )
    cpp_args = sig_group.signature.arguments()
    arguments = [
        compute_cpp_argument_yaml(
            cpp_a,
            schema_order=False,
            kwarg_only_set=kwarg_only_set,
            out_arg_set=out_arg_set,
            name_to_field_name=name_to_field_name,
        )
        for cpp_a in cpp_args
    ]

    schema_order_jit_arguments = list(f.func.schema_order_arguments())

    schema_order_arguments = [
        compute_argument_yaml(
            a,
            schema_order=True,
            kwarg_only_set=kwarg_only_set,
            out_arg_set=out_arg_set,
            name_to_field_name=name_to_field_name,
        )
        for a in schema_order_jit_arguments
    ]

    cpp_schema_order_types = [
        # NB: method here doesn't matter
        r.type
        for a in schema_order_jit_arguments
        for r in cpp.argument(
            a,
            method=False,
            cpp_no_default_args=set(),
            faithful=False,
            has_tensor_options=False,
        )
    ]

    cpp_returns = cpp.returns_type(f.func.returns).cpp_type()
    schema_order_cpp_signature = f"{cpp_returns} ({', '.join(cpp_schema_order_types)})"

    is_factory_method = (
        any(isinstance(a.argument, TensorOptionsArguments) for a in cpp_args)
        and Variant.method not in f.variants
    )

    return OrderedDict(
        [
            ("name", cpp.name(f.func)),
            ("operator_name", str(f.func.name.name)),
            ("overload_name", str(f.func.name.overload_name)),
            ("manual_kernel_registration", f.manual_kernel_registration),
            (
                "category_override",
                f.category_override if f.category_override is not None else "",
            ),
            ("schema_string", f"aten::{f.func}"),
            ("arguments", arguments),
            ("schema_order_cpp_signature", schema_order_cpp_signature),
            ("schema_order_arguments", schema_order_arguments),
            ("method_of", compute_method_of_yaml(f.variants)),
            ("mode", "native"),
            ("python_module", "" if f.python_module is None else f.python_module),
            ("returns", returns),
            ("inplace", f.func.name.name.inplace),
            ("is_factory_method", is_factory_method),
            ("abstract", f.is_abstract),
            ("device_guard", f.device_guard),
            ("with_gil", False),
            ("deprecated", False),
            ("has_math_kernel", f.has_composite_implicit_autograd_kernel),
        ]
    )


# See Note [Auto generated composite kernels]
def has_autogenerated_composite_kernel(f: NativeFunction) -> bool:
    return (f.structured or f.structured_delegate is not None) and (
        f.func.kind() == SchemaKind.functional or f.func.kind() == SchemaKind.inplace
    )


@with_native_function_and_indices
def compute_registration_declarations(
    f: NativeFunction, backend_indices: Dict[DispatchKey, BackendIndex]
) -> str:
    name = dispatcher.name(f.func)
    returns_type = dispatcher.returns_type(
        f.func.returns
    ).cpp_type_registration_declarations()
    args = dispatcher.arguments(f.func)
    args_str = ", ".join(a.no_default().decl_registration_declarations() for a in args)
    comment_data: Dict[str, str] = {
        "schema": f"aten::{f.func}",
        # TODO: What exactly is the semantics of the 'dispatch' field?
        "dispatch": str(
            {k for k, v in backend_indices.items() if v.has_kernel(f)}
            != {DispatchKey.CompositeImplicitAutograd}
        ),
        "default": str(f.has_composite_kernel or has_autogenerated_composite_kernel(f)),
    }
    return f"""{returns_type} {name}({args_str}); // {json.dumps(comment_data)}
"""


# ~~~~~~~~~~~~~~~~~~~~~~~~~~~~~~~~~~~~~~~~~~~~~~~~~~~~~~~~~~~~~~~~~~~ #
#
#                           RUN IT ALL
#
# ~~~~~~~~~~~~~~~~~~~~~~~~~~~~~~~~~~~~~~~~~~~~~~~~~~~~~~~~~~~~~~~~~~~ #


def get_custom_build_selector(
    provided_op_registration_allowlist: Optional[List[str]],
    op_selection_yaml_path: Optional[str],
) -> SelectiveBuilder:
    assert not (
        provided_op_registration_allowlist is not None
        and op_selection_yaml_path is not None
    ), (
        "Both provided_op_registration_allowlist and "
        + "op_selection_yaml_path can NOT be provided at the "
        + "same time."
    )

    op_registration_allowlist: Optional[Set[str]] = None
    if provided_op_registration_allowlist is not None:
        op_registration_allowlist = set(provided_op_registration_allowlist)

    if op_registration_allowlist is not None:
        selector = SelectiveBuilder.from_legacy_op_registration_allow_list(
            op_registration_allowlist,
            True,
            False,
        )
    elif op_selection_yaml_path is not None:
        selector = SelectiveBuilder.from_yaml_path(op_selection_yaml_path)
    else:
        selector = SelectiveBuilder.get_nop_selector()

    return selector


def pre_group_native_functions(
    native_functions: Sequence[NativeFunction],
) -> Dict[FunctionSchema, Dict[SchemaKind, NativeFunction]]:
    pre_grouped_native_functions: Dict[
        FunctionSchema, Dict[SchemaKind, NativeFunction]
    ] = defaultdict(dict)
    for f in native_functions:
        d = pre_grouped_native_functions[f.func.signature()]
        assert f.func.kind() not in d
        d[f.func.kind()] = f
    return pre_grouped_native_functions


def get_grouped_by_view_native_functions(
    native_functions: Sequence[NativeFunction],
) -> Sequence[Union[NativeFunction, NativeFunctionsViewGroup]]:
    def maybe_create_view_group(
        d: Dict[ViewSchemaKind, NativeFunction]
    ) -> List[Union[NativeFunction, NativeFunctionsViewGroup]]:
        funcs: List[Union[NativeFunction, NativeFunctionsViewGroup]] = []
        if ViewSchemaKind.aliasing not in d:
            # Case 1: this op / op group is not aliasing, so we don't create a view group.
            # return the original (ungrouped) native functions instead.
            for func in d.values():
                funcs.append(func)
        else:
            # Case 2: this op group contains an aliasing op, so we create a ViewGroup for it.
            # The handling for out= ops here is unfortunate.
            # out= ops don't really make sense for view operators.
            # However, we have at least one existing {view}_copy.out operator in native_functions.yaml.
            # It shouldn't be part of a view group, so we explicitly don't group it.
            # There currently aren't any out= view ops (and there probably shouldn't be).
            # We also expect that when we hit this case, the `non_aliasing` op in the dict
            # *must* be a view_copy op (this is asserted in the NativeFunctionsViewGroup constructor)
            if ViewSchemaKind.out in d:
                funcs.append(d[ViewSchemaKind.out])

            funcs.append(
                NativeFunctionsViewGroup(
                    view=d[ViewSchemaKind.aliasing],
                    view_copy=d.get(ViewSchemaKind.non_aliasing, None),
                    view_inplace=d.get(ViewSchemaKind.inplace, None),
                )
            )
        return funcs

    grouped_by_views: Dict[
        FunctionSchema, Dict[ViewSchemaKind, NativeFunction]
    ] = defaultdict(dict)
    for f in native_functions:
        schema = f.func.view_signature()
        assert f.view_schema_kind not in grouped_by_views[schema]
        grouped_by_views[schema][f.view_schema_kind] = f

    return list(concatMap(maybe_create_view_group, grouped_by_views.values()))


def get_grouped_native_functions(
    native_functions: Sequence[NativeFunction],
) -> Sequence[Union[NativeFunction, NativeFunctionsGroup]]:
    def flatten_pre_group(
        d: Dict[SchemaKind, NativeFunction]
    ) -> Sequence[Union[NativeFunction, NativeFunctionsGroup]]:
        r = NativeFunctionsGroup.from_dict(d)
        if r is None:
            return list(d.values())
        else:
            return [r]

    # TODO: how come ValuesView isn't a Sequence lol
    pre_grouped_native_functions = pre_group_native_functions(native_functions)
    return list(
        concatMap(flatten_pre_group, list(pre_grouped_native_functions.values()))
    )


def gen_aggregated_headers(
<<<<<<< HEAD
        *,
        native_functions: Sequence[NativeFunction],
        grouped_native_functions: Sequence[Union[NativeFunction, NativeFunctionsGroup]],
        structured_native_functions: Sequence[NativeFunctionsGroup],
        static_dispatch_idx: List[BackendIndex],
        selector: SelectiveBuilder,
        backend_indices: Dict[DispatchKey, BackendIndex],
        cpu_fm: FileManager,
        cuda_fm: FileManager,
        functions_keys: Set[DispatchKey],
        dispatch_keys: Sequence[DispatchKey],
        rocm: bool,
) -> None:
    # Buck doesn't support dynamic output files, so we aggregate all operator
    # headers into a single file
    cpu_fm.write('NativeMetaFunctions.h', lambda: {
        'NativeMetaFunctions_includes': [],
        'NativeMetaFunctions_declarations': list(
            mapMaybe(compute_meta_function_declaration, structured_native_functions)),
    })
    method_native_functions = [fn for fn in native_functions
                               if Variant.method in fn.variants]
    non_method_native_functions = [fn for fn in native_functions
                                   if fn not in method_native_functions]
    cpu_fm.write('MethodOperators.h', lambda: {
        'MethodOperators_includes': [],
        'MethodOperators_declarations': list(mapMaybe(ComputeOperators(
            Target.DECLARATION, static_dispatch_backend_indices=static_dispatch_idx), method_native_functions)),
    })
    cpu_fm.write('Operators.h', lambda: {
        'Operators_includes': ['#include <ATen/MethodOperators.h>'],
        'static_dispatch_extra_headers': static_dispatch_extra_headers(static_dispatch_idx),
        'Operators_declarations': list(mapMaybe(ComputeOperators(
            Target.DECLARATION, static_dispatch_backend_indices=static_dispatch_idx), non_method_native_functions)),
    })
    cpu_fm.write('Functions.h', lambda: {
        'static_dispatch_extra_headers': static_dispatch_extra_headers(static_dispatch_idx),
        'Functions_includes': ['#include <ATen/Operators.h>'],
        'Functions_declarations': list(mapMaybe(ComputeFunction(
            static_dispatch_backend_indices=static_dispatch_idx), native_functions)),
    })
    cpu_fm.write('NativeFunctions.h', lambda: {
        'NativeFunctions_includes': ['#include <ATen/NativeMetaFunctions.h>'],
        'NativeFunctions_declarations': list(concatMap(
            # Convert to a set first to remove duplicate kernel names.
            # Backends are allowed to repeat kernel names; only generate the declaration once!
            lambda f: list(OrderedDict.fromkeys(concatMap(
                lambda backend_idx:
                    dest.compute_native_function_declaration(f, backend_idx),
                backend_indices.values()))),
            grouped_native_functions)),
    })
=======
    *,
    native_functions: Sequence[NativeFunction],
    grouped_native_functions: Sequence[Union[NativeFunction, NativeFunctionsGroup]],
    structured_native_functions: Sequence[NativeFunctionsGroup],
    static_dispatch_idx: Optional[BackendIndex],
    selector: SelectiveBuilder,
    backend_indices: Dict[DispatchKey, BackendIndex],
    cpu_fm: FileManager,
    cuda_fm: FileManager,
    functions_keys: Set[DispatchKey],
    dispatch_keys: Sequence[DispatchKey],
    rocm: bool,
) -> None:
    # Buck doesn't support dynamic output files, so we aggregate all operator
    # headers into a single file
    cpu_fm.write(
        "NativeMetaFunctions.h",
        lambda: {
            "NativeMetaFunctions_includes": [],
            "NativeMetaFunctions_declarations": list(
                mapMaybe(compute_meta_function_declaration, structured_native_functions)
            ),
        },
    )
    method_native_functions = [
        fn for fn in native_functions if Variant.method in fn.variants
    ]
    non_method_native_functions = [
        fn for fn in native_functions if fn not in method_native_functions
    ]
    cpu_fm.write(
        "MethodOperators.h",
        lambda: {
            "MethodOperators_includes": [],
            "MethodOperators_declarations": list(
                mapMaybe(ComputeOperators(Target.DECLARATION), method_native_functions)
            ),
        },
    )
    cpu_fm.write(
        "Operators.h",
        lambda: {
            "Operators_includes": ["#include <ATen/MethodOperators.h>"],
            "Operators_declarations": list(
                mapMaybe(
                    ComputeOperators(Target.DECLARATION), non_method_native_functions
                )
            ),
        },
    )
    cpu_fm.write(
        "Functions.h",
        lambda: {
            "static_dispatch_extra_headers": static_dispatch_extra_headers(
                static_dispatch_idx
            ),
            "Functions_includes": ["#include <ATen/Operators.h>"],
            "Functions_declarations": list(
                mapMaybe(
                    ComputeFunction(static_dispatch_backend_index=static_dispatch_idx),
                    native_functions,
                )
            ),
        },
    )
    cpu_fm.write(
        "NativeFunctions.h",
        lambda: {
            "NativeFunctions_includes": ["#include <ATen/NativeMetaFunctions.h>"],
            "NativeFunctions_declarations": list(
                concatMap(
                    # Convert to a set first to remove duplicate kernel names.
                    # Backends are allowed to repeat kernel names; only generate the declaration once!
                    lambda f: list(
                        OrderedDict.fromkeys(
                            concatMap(
                                lambda backend_idx: dest.compute_native_function_declaration(
                                    f, backend_idx
                                ),
                                backend_indices.values(),
                            )
                        )
                    ),
                    grouped_native_functions,
                )
            ),
        },
    )
>>>>>>> 77665e9a

    for dispatch_key in dispatch_keys:
        fm = cuda_fm if is_cuda_dispatch_key(dispatch_key) else cpu_fm
        if dispatch_key in functions_keys:
            if dispatch_key in static_dispatch_keys(static_dispatch_idx):
                # See Note [Avoiding Include Cycles In Static Dispatch]
                inl_headers = ""
            else:
                inl_headers = f"#include <ATen/{dispatch_key}Functions_inl.h>"

            fm.write_with_template(
                f"{dispatch_key}Functions.h",
                "DispatchKeyFunctions.h",
                lambda: {
                    "dispatch_key": str(dispatch_key),
                    "inline_headers_for_nonstatic_build": inl_headers,
                },
            )
            fm.write_with_template(
                f"{dispatch_key}Functions_inl.h",
                "DispatchKeyFunctions_inl.h",
                lambda: {
                    "DispatchKeyFunctions_inl_includes": [],
                    "dispatch_namespace": dispatch_key.lower(),
                    "dispatch_namespaced_declarations": list(
                        concatMap(
                            dest.RegisterDispatchKey(
                                backend_indices[dispatch_key],
                                Target.NAMESPACED_DECLARATION,
                                selector,
                                rocm=rocm,
                                cpp_namespace="at::native",
                                class_method_name=None,
                                skip_dispatcher_op_registration=False,
                            ),
                            grouped_native_functions,
                        )
                    ),
                },
            )

        del fm


def gen_per_operator_headers(
<<<<<<< HEAD
        *,
        native_functions: Sequence[NativeFunction],
        grouped_native_functions: Sequence[Union[NativeFunction, NativeFunctionsGroup]],
        static_dispatch_idx: List[BackendIndex],
        selector: SelectiveBuilder,
        backend_indices: Dict[DispatchKey, BackendIndex],
        cpu_fm: FileManager,
        cuda_fm: FileManager,
        ops_fm: FileManager,
        functions_keys: Set[DispatchKey],
        dispatch_keys: Sequence[DispatchKey],
        rocm: bool,
=======
    *,
    native_functions: Sequence[NativeFunction],
    grouped_native_functions: Sequence[Union[NativeFunction, NativeFunctionsGroup]],
    static_dispatch_idx: Optional[BackendIndex],
    selector: SelectiveBuilder,
    backend_indices: Dict[DispatchKey, BackendIndex],
    cpu_fm: FileManager,
    cuda_fm: FileManager,
    ops_fm: FileManager,
    functions_keys: Set[DispatchKey],
    dispatch_keys: Sequence[DispatchKey],
    rocm: bool,
>>>>>>> 77665e9a
) -> None:
    # For CMake builds, split operator declarations into separate headers in
    # the ATen/ops folder to split up header dependencies
    functions_by_root_name: Dict[str, List[NativeFunction]] = defaultdict(lambda: [])
    for fn in native_functions:
        functions_by_root_name[fn.root_name].append(fn)

    grouped_functions_by_root_name: Dict[
        str, List[Union[NativeFunction, NativeFunctionsGroup]]
    ] = defaultdict(lambda: [])
    for group in grouped_native_functions:
        name = group.root_name
        grouped_functions_by_root_name[name].append(group)

    for name, functions in functions_by_root_name.items():
        ops_fm.write_with_template(
<<<<<<< HEAD
            f'{name}_ops.h', 'Operator.h', lambda: {
                'static_dispatch_extra_headers': static_dispatch_extra_headers(static_dispatch_idx),
                'declarations': list(mapMaybe(ComputeOperators(
                    Target.DECLARATION, static_dispatch_backend_indices=static_dispatch_idx), functions)),
            })

        ops_fm.write_with_template(
            f'{name}.h', 'Function.h', lambda: {
                'static_dispatch_ops_headers': list(mapMaybe(
                    lambda fn: static_dispatch_ops_header(fn, backend_index=static_dispatch_idx),
                    functions)),
                'operator_includes': f'#include <ATen/ops/{name}_ops.h>',
                'function_definitions': list(mapMaybe(ComputeFunction(
                    static_dispatch_backend_indices=static_dispatch_idx), functions)),
            })
=======
            f"{name}_ops.h",
            "Operator.h",
            lambda: {
                "declarations": list(
                    mapMaybe(ComputeOperators(Target.DECLARATION), functions)
                ),
            },
        )

        ops_fm.write_with_template(
            f"{name}.h",
            "Function.h",
            lambda: {
                "static_dispatch_ops_headers": list(
                    mapMaybe(
                        lambda fn: static_dispatch_ops_header(
                            fn, backend_index=static_dispatch_idx
                        ),
                        functions,
                    )
                ),
                "operator_includes": f"#include <ATen/ops/{name}_ops.h>",
                "function_definitions": list(
                    mapMaybe(
                        ComputeFunction(
                            static_dispatch_backend_index=static_dispatch_idx
                        ),
                        functions,
                    )
                ),
            },
        )
>>>>>>> 77665e9a

        grouped_functions = grouped_functions_by_root_name.get(name, [])
        structured_functions = [
            fn
            for fn in grouped_functions
            if isinstance(fn, NativeFunctionsGroup) and fn.structured
        ]
        is_structured = len(structured_functions) > 0

        if is_structured:
            ops_fm.write_with_template(
                f"{name}_meta.h",
                "NativeMetaFunction.h",
                lambda: {
                    "meta_function_declarations": list(
                        mapMaybe(
                            compute_meta_function_declaration, structured_functions
                        )
                    ),
                },
            )

        ops_fm.write_with_template(
            f"{name}_native.h",
            "NativeFunction.h",
            lambda: {
                "extra_includes": (
                    f"#include <ATen/ops/{name}_meta.h>" if is_structured else []
                ),
                "native_function_declarations": list(
                    concatMap(
                        # Convert to a set first to remove duplicate kernel names.
                        # Backends are allowed to repeat kernel names; only generate the declaration once!
                        lambda f: list(
                            OrderedDict.fromkeys(
                                concatMap(
                                    lambda backend_idx: dest.compute_native_function_declaration(
                                        f, backend_idx
                                    ),
                                    backend_indices.values(),
                                )
                            )
                        ),
                        grouped_functions,
                    )
                ),
            },
        )

    for category, suffix in [
        ("Functions", ""),
        ("Operators", "_ops"),
        ("NativeMetaFunctions", "_meta"),
        ("NativeFunctions", "_native"),
    ]:
        cpu_fm.write(
            f"{category}.h",
            lambda: {
                "static_dispatch_extra_headers": [],
                f"{category}_includes": [
                    f"#include <ATen/ops/{name}{suffix}.h>"
                    for name in sorted(functions_by_root_name.keys())
                ],
                f"{category}_declarations": [],
            },
        )

    for dispatch_key in dispatch_keys:
        if dispatch_key not in functions_keys:
            continue

        dispatch_namespace = dispatch_key.lower()
        dispatch_names = []

        for name, functions in functions_by_root_name.items():
            grouped_functions = grouped_functions_by_root_name.get(name, [])
            declarations = list(
                concatMap(
                    dest.RegisterDispatchKey(
                        backend_indices[dispatch_key],
                        Target.NAMESPACED_DECLARATION,
                        selector,
                        rocm=rocm,
                        cpp_namespace="at::native",
                        class_method_name=None,
                        skip_dispatcher_op_registration=False,
                    ),
                    grouped_functions,
                )
            )

            if len(declarations) == 0:
                continue

            dispatch_names.append(name)
            ops_fm.write_with_template(
                f"{name}_{dispatch_namespace}_dispatch.h",
                "DispatchKeyFunction.h",
                lambda: {
                    "dispatch_namespace": dispatch_namespace,
                    "dispatch_namespaced_declarations": declarations,
                },
            )

        fm = cuda_fm if is_cuda_dispatch_key(dispatch_key) else cpu_fm
        if dispatch_key in static_dispatch_keys(static_dispatch_idx):
            # See Note [Avoiding Include Cycles In Static Dispatch]
            inl_headers = ""
        else:
            inl_headers = f"#include <ATen/{dispatch_key}Functions_inl.h>"

        fm.write_with_template(
            f"{dispatch_key}Functions.h",
            "DispatchKeyFunctions.h",
            lambda: {
                "dispatch_key": str(dispatch_key),
                "inline_headers_for_nonstatic_build": inl_headers,
            },
        )
        fm.write_with_template(
            f"{dispatch_key}Functions_inl.h",
            "DispatchKeyFunctions_inl.h",
            lambda: {
                "dispatch_namespace": dispatch_namespace,
                "DispatchKeyFunctions_inl_includes": [
                    f"#include <ATen/ops/{name}_{dispatch_namespace}_dispatch.h>"
                    for name in sorted(dispatch_names)
                ],
                "dispatch_namespaced_declarations": [],
            },
        )
        del fm

    cpu_fm.write(
        "MethodOperators.h",
        lambda: {
            "MethodOperators_includes": sorted(
                f"#include <ATen/ops/{name}_ops.h>"
                for name, functions in functions_by_root_name.items()
                if any(Variant.method in fn.variants for fn in functions)
            ),
            "MethodOperators_declarations": [],
        },
    )


def gen_headers(
<<<<<<< HEAD
        *,
        native_functions: Sequence[NativeFunction],
        grouped_native_functions: Sequence[Union[NativeFunction, NativeFunctionsGroup]],
        structured_native_functions: Sequence[NativeFunctionsGroup],
        static_dispatch_idx: List[BackendIndex],
        selector: SelectiveBuilder,
        backend_indices: Dict[DispatchKey, BackendIndex],
        core_fm: FileManager,
        cpu_fm: FileManager,
        cuda_fm: FileManager,
        ops_fm: FileManager,
        dispatch_keys: Sequence[DispatchKey],
        functions_keys: Set[DispatchKey],
        rocm: bool,
        per_operator_headers: bool,
=======
    *,
    native_functions: Sequence[NativeFunction],
    grouped_native_functions: Sequence[Union[NativeFunction, NativeFunctionsGroup]],
    structured_native_functions: Sequence[NativeFunctionsGroup],
    static_dispatch_idx: Optional[BackendIndex],
    selector: SelectiveBuilder,
    backend_indices: Dict[DispatchKey, BackendIndex],
    core_fm: FileManager,
    cpu_fm: FileManager,
    cuda_fm: FileManager,
    ops_fm: FileManager,
    dispatch_keys: Sequence[DispatchKey],
    functions_keys: Set[DispatchKey],
    rocm: bool,
    per_operator_headers: bool,
>>>>>>> 77665e9a
) -> None:
    if per_operator_headers:
        gen_per_operator_headers(
            native_functions=native_functions,
            grouped_native_functions=grouped_native_functions,
            static_dispatch_idx=static_dispatch_idx,
            selector=selector,
            backend_indices=backend_indices,
            cpu_fm=cpu_fm,
            cuda_fm=cuda_fm,
            ops_fm=ops_fm,
            dispatch_keys=dispatch_keys,
            functions_keys=functions_keys,
            rocm=rocm,
        )
    else:
        gen_aggregated_headers(
            native_functions=native_functions,
            grouped_native_functions=grouped_native_functions,
            structured_native_functions=structured_native_functions,
            static_dispatch_idx=static_dispatch_idx,
            selector=selector,
            backend_indices=backend_indices,
            cpu_fm=cpu_fm,
            cuda_fm=cuda_fm,
            dispatch_keys=dispatch_keys,
            functions_keys=functions_keys,
            rocm=rocm,
        )

    def static_dispatch_method_headers() -> List[str]:
<<<<<<< HEAD
        return list(mapMaybe(
            lambda fn: static_dispatch_ops_header(fn, backend_index=static_dispatch_idx),
            [fn for fn in native_functions if Variant.method in fn.variants]))


    core_fm.write('TensorBody.h', lambda: {
        'static_dispatch_ops_headers': (
            static_dispatch_method_headers() if per_operator_headers
            else static_dispatch_extra_headers(static_dispatch_idx, skip_tensor_include=True)),
        'tensor_method_declarations': list(mapMaybe(ComputeTensorMethod(
            target=Target.DECLARATION, static_dispatch_backend_indices=static_dispatch_idx), native_functions)),
        'tensor_method_definitions': list(mapMaybe(ComputeTensorMethod(
            target=Target.DEFINITION, static_dispatch_backend_indices=static_dispatch_idx), native_functions)),
    })
=======
        return list(
            mapMaybe(
                lambda fn: static_dispatch_ops_header(
                    fn, backend_index=static_dispatch_idx
                ),
                [fn for fn in native_functions if Variant.method in fn.variants],
            )
        )
>>>>>>> 77665e9a

    core_fm.write(
        "TensorBody.h",
        lambda: {
            "static_dispatch_ops_headers": (
                static_dispatch_method_headers()
                if per_operator_headers
                else static_dispatch_extra_headers(
                    static_dispatch_idx, skip_tensor_include=True
                )
            ),
            "tensor_method_declarations": list(
                mapMaybe(
                    ComputeTensorMethod(
                        target=Target.DECLARATION,
                        static_dispatch_backend_index=static_dispatch_idx,
                    ),
                    native_functions,
                )
            ),
            "tensor_method_definitions": list(
                mapMaybe(
                    ComputeTensorMethod(
                        target=Target.DEFINITION,
                        static_dispatch_backend_index=static_dispatch_idx,
                    ),
                    native_functions,
                )
            ),
        },
    )

    cpu_fm.write(
        "RedispatchFunctions.h",
        lambda: {
            "function_redispatch_definitions": list(
                mapMaybe(ComputeRedispatchFunction(), native_functions)
            ),
        },
    )

    cpu_fm.write(
        "RegistrationDeclarations.h",
        lambda: {
            "registration_declarations": [
                compute_registration_declarations(f, backend_indices)
                for f in native_functions
            ],
        },
    )

    def gen_aten_interned_strings() -> Dict[str, str]:
        attrs = set()  # All function argument names
        names = set()  # All ATen function names
        for func in native_functions:
            names.add(str(func.func.name.name))
            # Some operators don't have a functional variant but we still create a
            # symbol without the underscore
            names.add(func.func.name.name.base)

            for arg in func.func.schema_order_arguments():
                attrs.add(arg.name)

        # These are keywords in C++, so aren't valid symbol names
        # https://en.cppreference.com/w/cpp/language/operator_alternative
        names -= set(
            [
                "and",
                "and_eq",
                "bitand",
                "bitor",
                "compl",
                "not",
                "not_eq",
                "or",
                "or_eq",
                "xor",
                "xor_eq",
            ]
        )

        return {
            "aten_symbols": " \\\n".join(
                [f"_(aten, {name})" for name in sorted(names)]
            ),
            "attr_symbols": " \\\n".join(
                [f"_(attr, {name})" for name in sorted(attrs)]
            ),
        }

    core_fm.write("aten_interned_strings.h", gen_aten_interned_strings)


def gen_source_files(
<<<<<<< HEAD
        *,
        native_functions: Sequence[NativeFunction],
        grouped_native_functions: Sequence[Union[NativeFunction, NativeFunctionsGroup]],
        structured_native_functions: Sequence[NativeFunctionsGroup],
        native_functions_with_view_groups: Sequence[Union[NativeFunction, NativeFunctionsViewGroup]],
        selector: SelectiveBuilder,
        static_dispatch_idx: List[BackendIndex],
        backend_indices: Dict[DispatchKey, BackendIndex],
        core_fm: FileManager,
        cpu_fm: FileManager,
        cpu_vec_fm: FileManager,
        cuda_fm: FileManager,
        dispatch_keys: Sequence[DispatchKey],
        functions_keys: Set[DispatchKey],
        rocm: bool,
        force_schema_registration: bool,
        per_operator_headers: bool,
        skip_dispatcher_op_registration: bool,
=======
    *,
    native_functions: Sequence[NativeFunction],
    grouped_native_functions: Sequence[Union[NativeFunction, NativeFunctionsGroup]],
    structured_native_functions: Sequence[NativeFunctionsGroup],
    native_functions_with_view_groups: Sequence[
        Union[NativeFunction, NativeFunctionsViewGroup]
    ],
    selector: SelectiveBuilder,
    backend_indices: Dict[DispatchKey, BackendIndex],
    core_fm: FileManager,
    cpu_fm: FileManager,
    cpu_vec_fm: FileManager,
    cuda_fm: FileManager,
    dispatch_keys: Sequence[DispatchKey],
    functions_keys: Set[DispatchKey],
    rocm: bool,
    force_schema_registration: bool,
    per_operator_headers: bool,
    skip_dispatcher_op_registration: bool,
>>>>>>> 77665e9a
) -> None:
    extra_cuda_headers = """\
#include <c10/cuda/CUDAGuard.h>
#include <ATen/cuda/ATenCUDAGeneral.h>
#include <ATen/cuda/CUDADevice.h>
#include <ATen/cuda/CUDAContext.h>"""
    if rocm:
        extra_cuda_headers = """\
#include <ATen/hip/impl/HIPGuardImplMasqueradingAsCUDA.h>
#include <ATen/hip/ATenHIPGeneral.h>
#include <ATen/hip/HIPDevice.h>
#include <ATen/hip/HIPContext.h>"""

    for dispatch_key in dispatch_keys:
        fm = cuda_fm if is_cuda_dispatch_key(dispatch_key) else cpu_fm

        if per_operator_headers:

            def operator_headers() -> List[str]:
                headers = []
                for g in grouped_native_functions:
                    is_registered = False
                    if backend_index.has_kernel(g):
                        is_registered = True
                    # The above has_kernel test on a group will only test for
                    # the existence of out dispatch, because that's how
                    # structured kernels work. But sometimes functions can be
                    # grouped but not be structured, and then you need to check
                    # each individual piece, as they may have manual dispatch
                    # entries.
                    elif isinstance(g, NativeFunctionsGroup) and any(
                        backend_index.has_kernel(fn) for fn in g.functions()
                    ):
                        is_registered = True
                    # TODO: this condition is a bit questionable
                    elif g.structured and dispatch_key in (
                        DispatchKey.Meta,
                        DispatchKey.CompositeExplicitAutograd,
                    ):
                        is_registered = True
                    if not is_registered:
                        continue

                    headers.append(f"#include <ATen/ops/{g.root_name}_native.h>")
                    if dispatch_key == DispatchKey.CompositeExplicitAutograd:
                        headers.append(f"#include <ATen/ops/{g.root_name}.h>")
                    if dispatch_key in functions_keys:
                        headers.append(
                            f"#include <ATen/ops/{g.root_name}_{dispatch_namespace}_dispatch.h>"
                        )

                return sorted(set(headers))

        else:

            def operator_headers() -> List[str]:
                headers = ["#include <ATen/NativeFunctions.h>"]
                if dispatch_key == DispatchKey.CompositeExplicitAutograd:
                    headers.append("#include <ATen/Functions.h>")
                if dispatch_key in functions_keys:
                    headers.append(f"#include <ATen/{dispatch_key!s}Functions.h>")
                return headers

        backend_index = backend_indices[dispatch_key]
        dispatch_registrations_body = (
            ""
            if skip_dispatcher_op_registration
            else "\n".join(
                list(
                    concatMap(
                        dest.RegisterDispatchKey(
                            backend_index,
                            Target.REGISTRATION,
                            selector,
                            rocm=rocm,
                            cpp_namespace="at::native",
                            class_method_name=None,
                            skip_dispatcher_op_registration=skip_dispatcher_op_registration,
                        ),
                        grouped_native_functions,
                    )
                )
            )
        )
        static_template = CodeTemplate(
            """\
TORCH_LIBRARY_IMPL(aten, $dispatch_key, m) {
    $dispatch_registrations_body
};"""
        )
        static_init_dispatch_registrations = static_template.substitute(
            dispatch_key=dispatch_key,
            dispatch_registrations_body=dispatch_registrations_body,
        )
        dispatch_namespace = str(dispatch_key).lower()
        fm.write_with_template(
            f"Register{dispatch_key}.cpp",
            "RegisterDispatchKey.cpp",
            lambda: {
                "extra_cuda_headers": extra_cuda_headers
                if is_cuda_dispatch_key(dispatch_key)
                else "",
                "external_backend_headers": "",
                "dispatch_headers": dest.gen_registration_headers(
                    backend_index, per_operator_headers, rocm
                ),
                "ops_headers": operator_headers(),
                "DispatchKey": dispatch_key,
                "dispatch_namespace": dispatch_key.lower(),
                "dispatch_helpers": dest.gen_registration_helpers(backend_index),
                "dispatch_namespaced_definitions": list(
                    concatMap(
                        dest.RegisterDispatchKey(
                            backend_index,
                            Target.NAMESPACED_DEFINITION,
                            selector,
                            rocm=rocm,
                            cpp_namespace="at::native",
                            class_method_name=None,
                            skip_dispatcher_op_registration=skip_dispatcher_op_registration,
                        ),
                        grouped_native_functions,
                    )
                ),
                "dispatch_anonymous_definitions": list(
                    concatMap(
                        dest.RegisterDispatchKey(
                            backend_index,
                            Target.ANONYMOUS_DEFINITION,
                            selector,
                            rocm=rocm,
                            cpp_namespace="at::native",
                            class_method_name=None,
                            skip_dispatcher_op_registration=skip_dispatcher_op_registration,
                        ),
                        grouped_native_functions,
                    )
                ),
                "static_init_dispatch_registrations": static_init_dispatch_registrations,
                "deferred_dispatch_registrations": "",
            },
        )

        for g in structured_native_functions:
            if not g.out.ufunc_inner_loop or not is_ufunc_dispatch_key(dispatch_key):
                continue
            name = g.functional.func.name.name
            if dispatch_key is DispatchKey.CPU:
                assert fm is cpu_fm
                fm.write_with_template(
                    f"UfuncCPU_{name}.cpp",
                    "UfuncCPU.cpp",
                    lambda: {
                        "meta_declaration": compute_meta_function_declaration(g),
                        "native_declaration": dest.compute_native_function_declaration(
                            g, backend_indices[dispatch_key]
                        ),
                        "native_definitions": dest.compute_ufunc_cpu(g),
                    },
                )
                cpu_vec_fm.write_with_template(
                    f"UfuncCPUKernel_{name}.cpp",
                    "UfuncCPUKernel.cpp",
                    lambda: {
                        "name": name,
                        "native_definitions": dest.compute_ufunc_cpu_kernel(g),
                    },
                )
            elif dispatch_key is DispatchKey.CUDA:
                cuda_headers = "#include <ATen/native/cuda/Loops.cuh>"
                if rocm:
                    cuda_headers = "#include <ATen/native/hip/Loops.cuh>"
                fm.write_with_template(
                    f"UfuncCUDA_{name}.cu",
                    "UfuncCUDA.cu",
                    lambda: {
                        "name": name,
                        "cuda_headers": cuda_headers,
                        "meta_declaration": compute_meta_function_declaration(g),
                        "native_declaration": dest.compute_native_function_declaration(
                            g, backend_indices[dispatch_key]
                        ),
                        "native_definitions": dest.compute_ufunc_cuda(g),
                    },
                )
            else:
                raise AssertionError(f"unrecognized {dispatch_key} for ufunc")

        del fm

    # BackendSelect is generated specially
    def gen_backend_select() -> Dict[str, List[str]]:
        relevant_fns = [
            fn for fn in native_functions if needs_backend_select(fn, selector)
        ]
        return {
            "ops_headers": [
                f"#include <ATen/ops/{fn.root_name}_ops.h>" for fn in relevant_fns
            ],
            "backend_select_method_definitions": list(
                mapMaybe(
                    ComputeBackendSelect(Target.DEFINITION, selector), relevant_fns
                )
            ),
            "backend_select_function_registrations": list(
                mapMaybe(
                    ComputeBackendSelect(Target.REGISTRATION, selector), relevant_fns
                )
            ),
        }

    cpu_fm.write("RegisterBackendSelect.cpp", gen_backend_select)

    schema_selector = selector
    if force_schema_registration:
        schema_selector = SelectiveBuilder.get_nop_selector()
    cpu_fm.write(
        "RegisterSchema.cpp",
        lambda: {
            "schema_registrations": []
            if skip_dispatcher_op_registration
            else list(mapMaybe(RegisterSchema(schema_selector), native_functions)),
        },
    )

    def key_func(
        fn: Union[NativeFunction, NativeFunctionsGroup, NativeFunctionsViewGroup]
    ) -> str:
        return fn.root_name

    cpu_fm.write_sharded(
        "Operators.cpp",
        native_functions,
        key_fn=key_func,
        env_callable=lambda fn: {
<<<<<<< HEAD
            'operator_headers': [f'#include <ATen/ops/{fn.root_name}.h>'],
            'definitions': [ComputeOperators(Target.DEFINITION, static_dispatch_backend_indices=static_dispatch_idx)(fn)]},
=======
            "operator_headers": [f"#include <ATen/ops/{fn.root_name}.h>"],
            "definitions": [ComputeOperators(Target.DEFINITION)(fn)],
        },
>>>>>>> 77665e9a
        num_shards=5,
        sharded_keys={"operator_headers", "definitions"},
    )

    cpu_fm.write("Functions.cpp", lambda: {})

    core_fm.write("TensorMethods.cpp", lambda: {})

    core_fm.write(
        "ATenOpList.cpp",
        lambda: {
            "aten_ops": list(mapMaybe(compute_aten_op, native_functions)),
        },
    )

    # We need to easily map from [inplace_op_name] -> [functional_op] for the functionalization pass,
    # so here I generate a mapping from every operator name to its corresponding functional NativeFunction (if it exist).
    pre_grouped_d: Dict[
        FunctionSchema, Dict[SchemaKind, NativeFunction]
    ] = pre_group_native_functions(native_functions)
    to_functional_op: Dict[OperatorName, Optional[NativeFunction]] = {
        k: v
        for d in [
            {
                f.func.name: pre_grouped_d[func][SchemaKind.functional]
                if SchemaKind.functional in pre_grouped_d[func].keys()
                else None
                for f in pre_grouped_d[func].values()
            }
            for func in pre_grouped_d.keys()
        ]
        for k, v in d.items()
    }

    def functionalization_env_callable(
        g: Union[NativeFunction, NativeFunctionsViewGroup]
    ) -> Dict[str, List[str]]:
        def gen_op_headers(
            g: Union[NativeFunction, NativeFunctionsViewGroup]
        ) -> List[str]:
            if isinstance(g, NativeFunctionsViewGroup):
                # view ops always get a functionalization kernel
                headers = [
                    f"#include <ATen/ops/{g.view.root_name}_native.h>",
                    f"#include <ATen/ops/{g.view.root_name}_ops.h>",
                ]
                if g.view_copy is not None:
                    headers += [
                        f"#include <ATen/ops/{g.view_copy.root_name}_native.h>",
                        f"#include <ATen/ops/{g.view_copy.root_name}_ops.h>",
                    ]
                return headers
            else:
                f = g
                return [
                    f"#include <ATen/ops/{f.root_name}_native.h>",
                    f"#include <ATen/ops/{f.root_name}_ops.h>",
                ]

        return {
            "ops_headers": gen_op_headers(g),
            "func_definitions": gen_functionalization_definition(
                selector,
                g,
                # We need to manually map inplace ops to their out-of-place variants
                # (we can't do this with NativeFunctionsGroup today because not all inplace ops have out= variants)
                None
                if isinstance(g, NativeFunctionsViewGroup)
                else to_functional_op.get(g.func.name, None),
            ),
            "func_registrations": gen_functionalization_registration(
                selector,
                g,
                backend_indices[DispatchKey.CompositeImplicitAutograd],
            ),
        }

    cpu_fm.write_sharded(
        "RegisterFunctionalization.cpp",
        native_functions_with_view_groups,
        key_fn=key_func,
        env_callable=functionalization_env_callable,
        num_shards=4,
        sharded_keys={
            "ops_headers",
            "func_definitions",
            "func_registrations",
            "func_add_back_views_definitions",
            "func_add_back_views_registrations",
        },
    )

    cpu_fm.write(
        "FunctionalInverses.h",
        lambda: {
            "view_inverse_declarations": list(
                mapMaybe(
                    lambda g: gen_functionalization_view_inverse_declaration(
                        selector, g
                    ),
                    [
                        g
                        for g in native_functions_with_view_groups
                        if isinstance(g, NativeFunctionsViewGroup)
                    ],
                )
            )
        },
    )

    # Note [view_copy NativeFunctions]
    # Every view operator in native_functions.yaml that is not CompositeImplicitAutograd
    # needs to have a corresponding non-aliasing {view}_copy variant.
    # Backends that use functionalization and don't know how to handle aliasing ops
    # are expected to implement kernels for these {view}_copy kernels instead.
    # The code for {view}_copy operators in core is pretty boilerplate-heavy however,
    # so we codegen the following:
    # (1) A CompositeExplicitAutograd kernel for every {view}_copy operator.
    #     These are never explicitly invoked by the functionalization pass,
    #     but they could theoretically be called from user code (I added these kernels for completeness,
    #     since the ops are part of the public API).
    # (2) A derivative formula for every {view}_copy operator
    #     {view}_copy operators can re-use the same derivative formulas as their {view} op counterparts,
    #     so rather than stamping all of the entries out in derivatives.yaml,
    #     we codegen them in.
    #     This is similar to how autograd codegen doesn't require inplace ops to have a derivatives.yaml entry.
    cpu_fm.write(
        "CompositeViewCopyKernels.cpp",
        lambda: {
            "ops_headers": [
                "\n".join(
                    f"#include <ATen/ops/{f.root_name}_ops.h>"
                    for f in (
                        [g.view] if g.view_copy is None else [g.view, g.view_copy]
                    )
                )
                for g in native_functions_with_view_groups
                if isinstance(g, NativeFunctionsViewGroup)
            ],
            "CompositeViewCopyKernel_Definitions": list(
                mapMaybe(
                    gen_composite_view_copy_kernel,
                    [
                        g
                        for g in native_functions_with_view_groups
                        if isinstance(g, NativeFunctionsViewGroup)
                    ],
                )
            ),
        },
    )


def gen_declarations_yaml(
    cpu_fm: FileManager, native_functions: Sequence[NativeFunction]
) -> None:
    cpu_fm.write(
        "Declarations.yaml",
        lambda: format_yaml([compute_declaration_yaml(f) for f in native_functions]),
    )


def main() -> None:
    parser = argparse.ArgumentParser(description="Generate ATen source files")
    parser.add_argument(
        "-s",
        "--source-path",
        help="path to source directory for ATen",
        default="aten/src/ATen",
    )
    parser.add_argument(
        "-o",
        "--output-dependencies",
        help="output a list of dependencies into the given file and exit",
    )
    parser.add_argument(
        "--dry-run",
        action="store_true",
        help="run without writing any files (still updates outputs)",
    )
    parser.add_argument(
        "--per-operator-headers",
        action="store_true",
        help="generate separate headers per operator in ATen/ops",
    )
    parser.add_argument(
        "-d", "--install_dir", help="output directory", default="build/aten/src/ATen"
    )
    parser.add_argument(
        "--rocm",
        action="store_true",
        help="reinterpret CUDA as ROCm/HIP and adjust filepaths accordingly",
    )
    # TODO: --op_registration_whitelist will be removed when all call-sites
    # for gen.py are moved over to using the operator YAML file for mobile
    # custom build.
    parser.add_argument(
        "--op_registration_whitelist",
        nargs="*",
        help="filter op registrations by the whitelist (if set); "
        "each item is `namespace`::`operator name` without overload name; "
        "e.g.: aten::empty aten::conv2d ...",
    )
    parser.add_argument(
        "--op_selection_yaml_path",
        help="Provide a path to the operator selection (for custom build) YAML "
        "that contains the information about the set of selected operators "
        "and their categories (training, ...). Each operator is either a "
        "full operator name with overload or just a bare operator name. "
        "The operator names also contain the namespace prefix (e.g. aten::)",
    )
    parser.add_argument(
        "--backend_whitelist",
        nargs="*",
        help="filter dispatch backend by the whitelist (if set), "
        "e.g.: CPU CUDA QuantizedCPU ...",
    )
    parser.add_argument(
<<<<<<< HEAD
        '--static_dispatch_backend',
        nargs='*',
        help='generate static dispatch code for the specific backend (if set)')
=======
        "--static_dispatch_backend",
        help="generate static dispatch code for the specific backend (if set)",
    )
>>>>>>> 77665e9a
    parser.add_argument(
        "--skip_dispatcher_op_registration",
        action="store_true",
        help="Avoid registering operators into the dispatcher.",
    )
    parser.add_argument(
        "--force_schema_registration",
        action="store_true",
        help="force it to generate schema-only registrations for all ops, including"
        "those that are not listed on --op_registration_whitelist",
    )
    parser.add_argument(
        "--generate",
        type=str,
        nargs="*",
        choices=["headers", "sources", "declarations_yaml"],
        default=["headers", "sources", "declarations_yaml"],
        help="Generate only a subset of files",
    )
    options = parser.parse_args()

    selector = get_custom_build_selector(
        options.op_registration_whitelist,
        options.op_selection_yaml_path,
    )

    native_yaml_path = os.path.join(options.source_path, "native/native_functions.yaml")
    parsed_yaml = parse_native_yaml(native_yaml_path)
    native_functions, backend_indices = (
        parsed_yaml.native_functions,
        parsed_yaml.backend_indices,
    )

    grouped_native_functions = get_grouped_native_functions(native_functions)
    structured_native_functions = [
        g for g in grouped_native_functions if isinstance(g, NativeFunctionsGroup)
    ]
    native_functions_with_view_groups = get_grouped_by_view_native_functions(
        native_functions
    )

    template_dir = os.path.join(options.source_path, "templates")

    # NB: It is mandatory to NOT use os.path.join here, as the install directory
    # will eventually be ingested by cmake, which does not respect Windows style
    # path slashes.  If you switch this to use os.path.join, you'll get an error
    # like:
    #
    #   Syntax error in cmake code when parsing string
    #
    #     C:/Jenkins/workspace/pytorch-builds/pytorch-win-ws2016-cuda9-cudnn7-py3-build/build/aten/src/ATen\core/TensorMethods.h
    #
    #   Invalid character escape '\c'.
    core_install_dir = f"{options.install_dir}/core"
    pathlib.Path(core_install_dir).mkdir(parents=True, exist_ok=True)
    ops_install_dir = f"{options.install_dir}/ops"
    pathlib.Path(ops_install_dir).mkdir(parents=True, exist_ok=True)

    core_fm = make_file_manager(options=options, install_dir=core_install_dir)
    cpu_fm = make_file_manager(options=options)
    cpu_vec_fm = make_file_manager(options=options)
    cuda_fm = make_file_manager(options=options)
    ops_fm = make_file_manager(options=options, install_dir=ops_install_dir)

    extra_cuda_headers = """\
#include <c10/cuda/CUDAGuard.h>
#include <ATen/cuda/ATenCUDAGeneral.h>
#include <ATen/cuda/CUDADevice.h>
#include <ATen/cuda/CUDAContext.h>"""
    if options.rocm:
        extra_cuda_headers = """\
#include <ATen/hip/impl/HIPGuardImplMasqueradingAsCUDA.h>
#include <ATen/hip/ATenHIPGeneral.h>
#include <ATen/hip/HIPDevice.h>
#include <ATen/hip/HIPContext.h>"""

    from tools.codegen.model import dispatch_keys

    # Only a limited set of dispatch keys get CPUFunctions.h headers generated
    # for them; this is the set
    functions_keys = {
        DispatchKey.CPU,
        DispatchKey.CUDA,
        DispatchKey.CompositeImplicitAutograd,
        DispatchKey.CompositeExplicitAutograd,
        DispatchKey.Meta,
    }
    if options.backend_whitelist:
        dispatch_keys = [
            k
            for k in dispatch_keys
            if is_generic_dispatch_key(k) or str(k) in options.backend_whitelist
        ]

    static_dispatch_idx: List[BackendIndex] = []
    if options.static_dispatch_backend:
<<<<<<< HEAD
        static_dispatch_idx = [backend_indices[DispatchKey.parse(key)] for key in options.static_dispatch_backend]
        for key in options.static_dispatch_backend:
            dp_key = DispatchKey.parse(key)
            if dp_key not in functions_keys:
                functions_keys.add(dp_key)
=======
        static_dispatch_idx = backend_indices[
            DispatchKey.parse(options.static_dispatch_backend)
        ]
>>>>>>> 77665e9a

    if "sources" in options.generate:
        gen_source_files(
            native_functions=native_functions,
            grouped_native_functions=grouped_native_functions,
            structured_native_functions=structured_native_functions,
            native_functions_with_view_groups=native_functions_with_view_groups,
            selector=selector,
            static_dispatch_idx=static_dispatch_idx,
            backend_indices=backend_indices,
            core_fm=core_fm,
            cpu_fm=cpu_fm,
            cpu_vec_fm=cpu_vec_fm,
            cuda_fm=cuda_fm,
            dispatch_keys=dispatch_keys,
            functions_keys=functions_keys,
            rocm=options.rocm,
            force_schema_registration=options.force_schema_registration,
            per_operator_headers=options.per_operator_headers,
            skip_dispatcher_op_registration=options.skip_dispatcher_op_registration,
        )

    if "headers" in options.generate:
        gen_headers(
            native_functions=native_functions,
            grouped_native_functions=grouped_native_functions,
            structured_native_functions=structured_native_functions,
            static_dispatch_idx=static_dispatch_idx,
            selector=selector,
            backend_indices=backend_indices,
            core_fm=core_fm,
            cpu_fm=cpu_fm,
            cuda_fm=cuda_fm,
            ops_fm=ops_fm,
            dispatch_keys=dispatch_keys,
            functions_keys=functions_keys,
            rocm=options.rocm,
            per_operator_headers=options.per_operator_headers,
        )

    if "declarations_yaml" in options.generate:
        gen_declarations_yaml(native_functions=native_functions, cpu_fm=cpu_fm)

    if options.output_dependencies:
        depfile_path = pathlib.Path(options.output_dependencies).resolve()
        depfile_name = depfile_path.name
        depfile_stem = depfile_path.stem

        for fm, prefix in [
            (cpu_fm, ""),
            (cpu_vec_fm, "cpu_vec_"),
            (core_fm, "core_"),
            (cuda_fm, "cuda_"),
            (ops_fm, "ops_"),
        ]:
            varname = prefix + depfile_stem
            path = depfile_path.parent / (prefix + depfile_name)
            fm.write_outputs(varname, str(path))


if __name__ == "__main__":
    main()<|MERGE_RESOLUTION|>--- conflicted
+++ resolved
@@ -8,26 +8,8 @@
 import json
 from dataclasses import dataclass
 
-<<<<<<< HEAD
-from tools.codegen.model import (STRUCTURED_DISPATCH_KEYS, Argument,
-                                 DispatchKey, FunctionSchema,
-                                 Location, NativeFunction,
-                                 NativeFunctionsGroup, OperatorName,
-                                 BackendIndex, BackendMetadata,
-                                 OptionalType, SchemaKind, SelfArgument,
-                                 TensorOptionsArguments, Type, Variant,
-                                 is_cuda_dispatch_key,
-                                 is_generic_dispatch_key,
-                                 is_ufunc_dispatch_key,
-                                 NativeFunctionsViewGroup,
-                                 ViewSchemaKind,
-                                 BaseOperatorName,
-                                 Tag)
-from tools.codegen.api.types import (Binding, CppSignatureGroup,
-                                     DispatcherSignature, NativeSignature,
-                                     SpecialArgName, NamedCType)
-=======
 from tools.codegen.model import (
+    STRUCTURED_DISPATCH_KEYS,
     Argument,
     DispatchKey,
     FunctionSchema,
@@ -53,12 +35,12 @@
 )
 from tools.codegen.api.types import (
     Binding,
-    CppSignature,
     CppSignatureGroup,
     DispatcherSignature,
+    NamedCType,
     NativeSignature,
+    SpecialArgName,
 )
->>>>>>> 77665e9a
 from tools.codegen.api import cpp
 import tools.codegen.api.dispatcher as dispatcher
 import tools.codegen.api.native as native
@@ -273,14 +255,8 @@
 # to be generated.  This pattern makes it convenient to use map, concatMap
 # and similar functional combinators.
 
-<<<<<<< HEAD
 def static_dispatch_keys(backends: List[BackendIndex]) -> List[DispatchKey]:
     if len(backends) == 0:
-=======
-
-def static_dispatch_keys(backend: Optional[BackendIndex]) -> List[DispatchKey]:
-    if backend is None:
->>>>>>> 77665e9a
         return []
     else:
         return [backend.dispatch_key for backend in backends] + [
@@ -306,7 +282,6 @@
 
 
 def static_dispatch_ops_header(
-<<<<<<< HEAD
         f: NativeFunction,
         backend_index: List[BackendIndex]) -> Optional[str]:
     if backend_index is None or f.manual_kernel_registration:
@@ -321,35 +296,10 @@
 
 
 def static_dispatch_extra_headers(
-        backends: List[BackendIndex],
-        skip_tensor_include: bool = False
-=======
-    f: NativeFunction, backend_index: Optional[BackendIndex]
-) -> Optional[str]:
-    if backend_index is None or f.manual_kernel_registration:
-        return None
-
-    dispatch_key = get_static_dispatch_backend(f, backend_index)
-    return (
-        f"#include <ATen/ops/{f.root_name}_{dispatch_key.lower()}_dispatch.h>"
-        if dispatch_key is not None
-        else None
-    )
-
-
-def static_dispatch_extra_headers(
-    backend: Optional[BackendIndex], skip_tensor_include: bool = False
->>>>>>> 77665e9a
+        backends: List[BackendIndex]
 ) -> List[str]:
-    if skip_tensor_include:
-        # See Note [Avoiding Include Cycles In Static Dispatch]
-        maybe_inl = "_inl"
-    else:
-<<<<<<< HEAD
-        maybe_inl = ''
-    inl_func_headers = [f'#include <ATen/{dispatch_key}Functions{maybe_inl}.h>'
-                        for dispatch_key in static_dispatch_keys(backends)]
-    return inl_func_headers
+    return [f'#include <ATen/{dispatch_key}Functions.h>'
+            for dispatch_key in static_dispatch_keys(backends)]
 
 def generate_static_dispatch(
     f: NativeFunction,
@@ -400,11 +350,44 @@
     elif f.has_composite_implicit_autograd_kernel:
         return f'return at::{DispatchKey.CompositeImplicitAutograd.lower()}::{name}({exprs_str});'
 
+
+def generate_static_dispatch(
+    f: NativeFunction,
+    cpp_sig: CppSignature, *,
+    method: bool,
+    backend_index: Optional[BackendIndex]
+) -> str:
+    if backend_index is None or f.manual_kernel_registration:
+        return ""
+    target_sig = CppSignatureGroup.from_native_function(f, method=False, fallback_binding=False).signature
+    name = target_sig.name()
+    exprs = translate(cpp_sig.arguments(), target_sig.arguments(), method=method)
+    exprs_str = ', '.join(a.expr for a in exprs)
+    if f.structured_delegate is not None:
+        # TODO: for ops with structured_delegate it should check the dispatch table of
+        # the out variant instead. For now, these structured ops all have CPU/CUDA kernels
+        # so we always dispatch to the `backend`, but this could be wrong when we
+        # migrate math/default_backend ops to use structured delegate.
+        if backend_index.has_kernel(f) or backend_index.dispatch_key in STRUCTURED_DISPATCH_KEYS:
+            return f'return at::{backend_index.dispatch_key.lower()}::{name}({exprs_str});'
+        else:
+            return f'TORCH_CHECK(false, "Static dispatch does not support {name} for {backend_index.dispatch_key}.");'
+
+    if backend_index.has_kernel(f):
+        return f'return at::{backend_index.dispatch_key.lower()}::{name}({exprs_str});'
+    elif f.has_composite_explicit_autograd_kernel:
+        return f'return at::{DispatchKey.CompositeExplicitAutograd.lower()}::{name}({exprs_str});'
+    elif f.has_composite_implicit_autograd_kernel:
+        return f'return at::{DispatchKey.CompositeImplicitAutograd.lower()}::{name}({exprs_str});'
     return f'TORCH_CHECK(false, "Static dispatch does not support {name} for {backend_index.dispatch_key}.");'
 
+
 def static_dispatch(
-        f: NativeFunction, sig: DispatcherSignature,
-        *, method: bool, backend_indices: List[BackendIndex]
+    f: NativeFunction,
+    sig: DispatcherSignature,
+    *,
+    method: bool,
+    backend_indices: List[BackendIndex],
 ) -> Optional[str]:
     if len(backend_indices) == 0 or f.manual_kernel_registration:
         return None
@@ -417,37 +400,7 @@
         return f"""TORCH_CHECK(false, "Static dispatch does not support {f.func.name.unambiguous_name()} for\
 {', '.join([str(index.dispatch_key)for index in backend_indices])} as they have with multiple \
 kernels {', '.join([str(k.get_kernel(f)) for k in keys])} ");"""
-=======
-        maybe_inl = ""
-    return [
-        f"#include <ATen/{dispatch_key}Functions{maybe_inl}.h>"
-        for dispatch_key in static_dispatch_keys(backend)
-    ]
-
-
-def static_dispatch(
-    f: NativeFunction,
-    cpp_sig: CppSignature,
-    *,
-    method: bool,
-    backend_index: Optional[BackendIndex],
-) -> Optional[str]:
-    if backend_index is None or f.manual_kernel_registration:
-        return None
-    target_sig = CppSignatureGroup.from_native_function(
-        f, method=False, fallback_binding=False
-    ).signature
-    name = target_sig.name()
-    exprs = translate(cpp_sig.arguments(), target_sig.arguments(), method=method)
-    exprs_str = ", ".join(a.expr for a in exprs)
-
-    dispatch_key = get_static_dispatch_backend(f, backend_index)
-    if dispatch_key is not None:
-        return f"return at::{dispatch_key.lower()}::{name}({exprs_str});"
-
-    return f'TORCH_CHECK(false, "Static dispatch does not support {name} for {backend_index.dispatch_key}.");'
-
->>>>>>> 77665e9a
+
 
 # Generates RegisterSchema.cpp.  Depending on the selector, either
 # all schemas are registered, or only some are (in the case of
@@ -470,15 +423,11 @@
 # and (2) don't want to worry about method-only operators.
 @dataclass(frozen=True)
 class ComputeOperators:
-<<<<<<< HEAD
     target: Union[
         Literal[Target.DECLARATION],
         Literal[Target.DEFINITION]
     ]
     static_dispatch_backend_indices: List[BackendIndex]
-=======
-    target: Union[Literal[Target.DECLARATION], Literal[Target.DEFINITION]]
->>>>>>> 77665e9a
 
     @method_with_native_function
     def __call__(self, f: NativeFunction) -> str:
@@ -544,15 +493,9 @@
                     dispatcher_call = "redispatch"
                     method_name = f"{name}::{redispatch_method_name}"
                 else:
-<<<<<<< HEAD
                     method_name = f'{name}::{call_method_name}'
                     dispatcher_exprs_str = ', '.join([a.name for a in sig.arguments()])
                     dispatcher_call = 'call'
-=======
-                    dispatcher_exprs_str = ", ".join([a.name for a in sig.arguments()])
-                    dispatcher_call = "call"
-                    method_name = f"{name}::{call_method_name}"
->>>>>>> 77665e9a
 
                 fn_body = f"""
     static auto op = create_{name}_typed_handle();
@@ -577,7 +520,6 @@
 # and the scaffolding to call into the dispatcher from these functions.
 @dataclass(frozen=True)
 class ComputeFunction:
-    static_dispatch_backend_indices: List[BackendIndex]
 
     @method_with_native_function
     def __call__(self, f: NativeFunction) -> Optional[str]:
@@ -585,13 +527,7 @@
             return None
 
         sig_group = CppSignatureGroup.from_native_function(
-<<<<<<< HEAD
-            f,
-            method=False,
-            fallback_binding=f.manual_cpp_binding
-=======
             f, method=False, fallback_binding=f.manual_cpp_binding
->>>>>>> 77665e9a
         )
 
         def generate_defn(faithful: bool) -> str:
@@ -606,30 +542,12 @@
             exprs = translate(sig.arguments(), target_sig.arguments())
             exprs_str = ", ".join([e.expr for e in exprs])
 
-<<<<<<< HEAD
             return f"""
-=======
-            static_dispatch_block = static_dispatch(
-                f, sig, method=False, backend_index=self.static_dispatch_backend_index
-            )
-            if static_dispatch_block is None:
-                return f"""
->>>>>>> 77665e9a
 // aten::{f.func}
 TORCH_API inline {sig.decl()} {{
     return at::_ops::{f.func.name.unambiguous_name()}::call({exprs_str});
 }}
 """
-<<<<<<< HEAD
-=======
-            else:
-                return f"""
-// aten::{f.func}
-TORCH_API inline {sig.decl()} {{
-    {static_dispatch_block}
-}}
-"""
->>>>>>> 77665e9a
 
         result = generate_defn(False)
         if sig_group.faithful_signature is not None:
@@ -642,16 +560,8 @@
 # public C++ API, and the scaffolding to call into the dispatcher from these functions.
 @dataclass(frozen=True)
 class ComputeTensorMethod:
-<<<<<<< HEAD
-    target: Union[
-        Literal[Target.DECLARATION],
-        Literal[Target.DEFINITION]
-    ]
+    target: Union[Literal[Target.DECLARATION], Literal[Target.DEFINITION]]
     static_dispatch_backend_indices: List[BackendIndex]
-=======
-    target: Union[Literal[Target.DECLARATION], Literal[Target.DEFINITION]]
-    static_dispatch_backend_index: Optional[BackendIndex]
->>>>>>> 77665e9a
 
     @method_with_native_function
     def __call__(self, f: NativeFunction) -> Optional[str]:
@@ -662,13 +572,7 @@
         assert f.func.arguments.self_arg is not None
 
         sig_group = CppSignatureGroup.from_native_function(
-<<<<<<< HEAD
-            f,
-            method=True,
-            fallback_binding=f.manual_cpp_binding
-=======
             f, method=True, fallback_binding=f.manual_cpp_binding
->>>>>>> 77665e9a
         )
 
         if self.target is Target.DECLARATION:
@@ -691,15 +595,7 @@
             exprs = translate(sig.arguments(), target_sig.arguments(), method=True)
             exprs_str = ", ".join([e.expr for e in exprs])
 
-<<<<<<< HEAD
             return f"""
-=======
-            static_dispatch_block = static_dispatch(
-                f, sig, method=True, backend_index=self.static_dispatch_backend_index
-            )
-            if static_dispatch_block is None:
-                return f"""
->>>>>>> 77665e9a
 // aten::{f.func}
 inline {sig.defn(prefix="Tensor::")} const {{
     return at::_ops::{f.func.name.unambiguous_name()}::call({exprs_str});
@@ -722,13 +618,7 @@
         # We unconditionally generate function variants of the redispatch API.
         # This is mainly because we can namespace functions separately, but not methods,
         sig_group = CppSignatureGroup.from_native_function(
-<<<<<<< HEAD
-            f,
-            method=False,
-            fallback_binding=f.manual_cpp_binding
-=======
             f, method=False, fallback_binding=f.manual_cpp_binding
->>>>>>> 77665e9a
         )
 
         def generate_defn(faithful: bool) -> str:
@@ -1396,65 +1286,11 @@
 
 
 def gen_aggregated_headers(
-<<<<<<< HEAD
-        *,
-        native_functions: Sequence[NativeFunction],
-        grouped_native_functions: Sequence[Union[NativeFunction, NativeFunctionsGroup]],
-        structured_native_functions: Sequence[NativeFunctionsGroup],
-        static_dispatch_idx: List[BackendIndex],
-        selector: SelectiveBuilder,
-        backend_indices: Dict[DispatchKey, BackendIndex],
-        cpu_fm: FileManager,
-        cuda_fm: FileManager,
-        functions_keys: Set[DispatchKey],
-        dispatch_keys: Sequence[DispatchKey],
-        rocm: bool,
-) -> None:
-    # Buck doesn't support dynamic output files, so we aggregate all operator
-    # headers into a single file
-    cpu_fm.write('NativeMetaFunctions.h', lambda: {
-        'NativeMetaFunctions_includes': [],
-        'NativeMetaFunctions_declarations': list(
-            mapMaybe(compute_meta_function_declaration, structured_native_functions)),
-    })
-    method_native_functions = [fn for fn in native_functions
-                               if Variant.method in fn.variants]
-    non_method_native_functions = [fn for fn in native_functions
-                                   if fn not in method_native_functions]
-    cpu_fm.write('MethodOperators.h', lambda: {
-        'MethodOperators_includes': [],
-        'MethodOperators_declarations': list(mapMaybe(ComputeOperators(
-            Target.DECLARATION, static_dispatch_backend_indices=static_dispatch_idx), method_native_functions)),
-    })
-    cpu_fm.write('Operators.h', lambda: {
-        'Operators_includes': ['#include <ATen/MethodOperators.h>'],
-        'static_dispatch_extra_headers': static_dispatch_extra_headers(static_dispatch_idx),
-        'Operators_declarations': list(mapMaybe(ComputeOperators(
-            Target.DECLARATION, static_dispatch_backend_indices=static_dispatch_idx), non_method_native_functions)),
-    })
-    cpu_fm.write('Functions.h', lambda: {
-        'static_dispatch_extra_headers': static_dispatch_extra_headers(static_dispatch_idx),
-        'Functions_includes': ['#include <ATen/Operators.h>'],
-        'Functions_declarations': list(mapMaybe(ComputeFunction(
-            static_dispatch_backend_indices=static_dispatch_idx), native_functions)),
-    })
-    cpu_fm.write('NativeFunctions.h', lambda: {
-        'NativeFunctions_includes': ['#include <ATen/NativeMetaFunctions.h>'],
-        'NativeFunctions_declarations': list(concatMap(
-            # Convert to a set first to remove duplicate kernel names.
-            # Backends are allowed to repeat kernel names; only generate the declaration once!
-            lambda f: list(OrderedDict.fromkeys(concatMap(
-                lambda backend_idx:
-                    dest.compute_native_function_declaration(f, backend_idx),
-                backend_indices.values()))),
-            grouped_native_functions)),
-    })
-=======
     *,
     native_functions: Sequence[NativeFunction],
     grouped_native_functions: Sequence[Union[NativeFunction, NativeFunctionsGroup]],
     structured_native_functions: Sequence[NativeFunctionsGroup],
-    static_dispatch_idx: Optional[BackendIndex],
+    static_dispatch_idx: List[BackendIndex],
     selector: SelectiveBuilder,
     backend_indices: Dict[DispatchKey, BackendIndex],
     cpu_fm: FileManager,
@@ -1485,7 +1321,8 @@
         lambda: {
             "MethodOperators_includes": [],
             "MethodOperators_declarations": list(
-                mapMaybe(ComputeOperators(Target.DECLARATION), method_native_functions)
+                mapMaybe(ComputeOperators(Target.DECLARATION, static_dispatch_backend_indices=static_dispatch_idx),
+                method_native_functions)
             ),
         },
     )
@@ -1495,7 +1332,8 @@
             "Operators_includes": ["#include <ATen/MethodOperators.h>"],
             "Operators_declarations": list(
                 mapMaybe(
-                    ComputeOperators(Target.DECLARATION), non_method_native_functions
+                    ComputeOperators(Target.DECLARATION, static_dispatch_backend_indices=static_dispatch_idx),
+                    non_method_native_functions
                 )
             ),
         },
@@ -1509,7 +1347,7 @@
             "Functions_includes": ["#include <ATen/Operators.h>"],
             "Functions_declarations": list(
                 mapMaybe(
-                    ComputeFunction(static_dispatch_backend_index=static_dispatch_idx),
+                    ComputeFunction(),
                     native_functions,
                 )
             ),
@@ -1538,23 +1376,18 @@
             ),
         },
     )
->>>>>>> 77665e9a
 
     for dispatch_key in dispatch_keys:
         fm = cuda_fm if is_cuda_dispatch_key(dispatch_key) else cpu_fm
         if dispatch_key in functions_keys:
-            if dispatch_key in static_dispatch_keys(static_dispatch_idx):
-                # See Note [Avoiding Include Cycles In Static Dispatch]
-                inl_headers = ""
-            else:
-                inl_headers = f"#include <ATen/{dispatch_key}Functions_inl.h>"
+            inl_headers = f'#include <ATen/{dispatch_key}Functions_inl.h>'
 
             fm.write_with_template(
                 f"{dispatch_key}Functions.h",
                 "DispatchKeyFunctions.h",
                 lambda: {
                     "dispatch_key": str(dispatch_key),
-                    "inline_headers_for_nonstatic_build": inl_headers,
+                    "inline_headers": inl_headers,
                 },
             )
             fm.write_with_template(
@@ -1584,24 +1417,10 @@
 
 
 def gen_per_operator_headers(
-<<<<<<< HEAD
-        *,
-        native_functions: Sequence[NativeFunction],
-        grouped_native_functions: Sequence[Union[NativeFunction, NativeFunctionsGroup]],
-        static_dispatch_idx: List[BackendIndex],
-        selector: SelectiveBuilder,
-        backend_indices: Dict[DispatchKey, BackendIndex],
-        cpu_fm: FileManager,
-        cuda_fm: FileManager,
-        ops_fm: FileManager,
-        functions_keys: Set[DispatchKey],
-        dispatch_keys: Sequence[DispatchKey],
-        rocm: bool,
-=======
     *,
     native_functions: Sequence[NativeFunction],
     grouped_native_functions: Sequence[Union[NativeFunction, NativeFunctionsGroup]],
-    static_dispatch_idx: Optional[BackendIndex],
+    static_dispatch_idx: List[BackendIndex],
     selector: SelectiveBuilder,
     backend_indices: Dict[DispatchKey, BackendIndex],
     cpu_fm: FileManager,
@@ -1610,7 +1429,6 @@
     functions_keys: Set[DispatchKey],
     dispatch_keys: Sequence[DispatchKey],
     rocm: bool,
->>>>>>> 77665e9a
 ) -> None:
     # For CMake builds, split operator declarations into separate headers in
     # the ATen/ops folder to split up header dependencies
@@ -1627,28 +1445,12 @@
 
     for name, functions in functions_by_root_name.items():
         ops_fm.write_with_template(
-<<<<<<< HEAD
-            f'{name}_ops.h', 'Operator.h', lambda: {
-                'static_dispatch_extra_headers': static_dispatch_extra_headers(static_dispatch_idx),
-                'declarations': list(mapMaybe(ComputeOperators(
-                    Target.DECLARATION, static_dispatch_backend_indices=static_dispatch_idx), functions)),
-            })
-
-        ops_fm.write_with_template(
-            f'{name}.h', 'Function.h', lambda: {
-                'static_dispatch_ops_headers': list(mapMaybe(
-                    lambda fn: static_dispatch_ops_header(fn, backend_index=static_dispatch_idx),
-                    functions)),
-                'operator_includes': f'#include <ATen/ops/{name}_ops.h>',
-                'function_definitions': list(mapMaybe(ComputeFunction(
-                    static_dispatch_backend_indices=static_dispatch_idx), functions)),
-            })
-=======
             f"{name}_ops.h",
             "Operator.h",
             lambda: {
                 "declarations": list(
-                    mapMaybe(ComputeOperators(Target.DECLARATION), functions)
+                    mapMaybe(ComputeOperators(Target.DECLARATION, static_dispatch_backend_indices=static_dispatch_idx),
+                    functions)
                 ),
             },
         )
@@ -1668,15 +1470,12 @@
                 "operator_includes": f"#include <ATen/ops/{name}_ops.h>",
                 "function_definitions": list(
                     mapMaybe(
-                        ComputeFunction(
-                            static_dispatch_backend_index=static_dispatch_idx
-                        ),
+                        ComputeFunction(),
                         functions,
                     )
                 ),
             },
         )
->>>>>>> 77665e9a
 
         grouped_functions = grouped_functions_by_root_name.get(name, [])
         structured_functions = [
@@ -1733,14 +1532,13 @@
         ("NativeFunctions", "_native"),
     ]:
         cpu_fm.write(
-            f"{category}.h",
+            f'{category}.h',
             lambda: {
-                "static_dispatch_extra_headers": [],
-                f"{category}_includes": [
-                    f"#include <ATen/ops/{name}{suffix}.h>"
+                f'{category}_includes': [
+                    f'#include <ATen/ops/{name}{suffix}.h>'
                     for name in sorted(functions_by_root_name.keys())
                 ],
-                f"{category}_declarations": [],
+                f'{category}_declarations': [],
             },
         )
 
@@ -1782,30 +1580,26 @@
             )
 
         fm = cuda_fm if is_cuda_dispatch_key(dispatch_key) else cpu_fm
-        if dispatch_key in static_dispatch_keys(static_dispatch_idx):
-            # See Note [Avoiding Include Cycles In Static Dispatch]
-            inl_headers = ""
-        else:
-            inl_headers = f"#include <ATen/{dispatch_key}Functions_inl.h>"
+        inl_headers = f'#include <ATen/{dispatch_key}Functions_inl.h>'
 
         fm.write_with_template(
-            f"{dispatch_key}Functions.h",
-            "DispatchKeyFunctions.h",
+            f'{dispatch_key}Functions.h',
+            'DispatchKeyFunctions.h',
             lambda: {
-                "dispatch_key": str(dispatch_key),
-                "inline_headers_for_nonstatic_build": inl_headers,
+                'dispatch_key': str(dispatch_key),
+                'inline_headers': inl_headers,
             },
         )
         fm.write_with_template(
-            f"{dispatch_key}Functions_inl.h",
-            "DispatchKeyFunctions_inl.h",
+            f'{dispatch_key}Functions_inl.h',
+            'DispatchKeyFunctions_inl.h',
             lambda: {
-                "dispatch_namespace": dispatch_namespace,
-                "DispatchKeyFunctions_inl_includes": [
-                    f"#include <ATen/ops/{name}_{dispatch_namespace}_dispatch.h>"
+                'dispatch_namespace': dispatch_namespace,
+                'DispatchKeyFunctions_inl_includes': [
+                    f'#include <ATen/ops/{name}_{dispatch_namespace}_dispatch.h>'
                     for name in sorted(dispatch_names)
                 ],
-                "dispatch_namespaced_declarations": [],
+                'dispatch_namespaced_declarations': [],
             },
         )
         del fm
@@ -1824,28 +1618,11 @@
 
 
 def gen_headers(
-<<<<<<< HEAD
-        *,
-        native_functions: Sequence[NativeFunction],
-        grouped_native_functions: Sequence[Union[NativeFunction, NativeFunctionsGroup]],
-        structured_native_functions: Sequence[NativeFunctionsGroup],
-        static_dispatch_idx: List[BackendIndex],
-        selector: SelectiveBuilder,
-        backend_indices: Dict[DispatchKey, BackendIndex],
-        core_fm: FileManager,
-        cpu_fm: FileManager,
-        cuda_fm: FileManager,
-        ops_fm: FileManager,
-        dispatch_keys: Sequence[DispatchKey],
-        functions_keys: Set[DispatchKey],
-        rocm: bool,
-        per_operator_headers: bool,
-=======
     *,
     native_functions: Sequence[NativeFunction],
     grouped_native_functions: Sequence[Union[NativeFunction, NativeFunctionsGroup]],
     structured_native_functions: Sequence[NativeFunctionsGroup],
-    static_dispatch_idx: Optional[BackendIndex],
+    static_dispatch_idx: List[BackendIndex],
     selector: SelectiveBuilder,
     backend_indices: Dict[DispatchKey, BackendIndex],
     core_fm: FileManager,
@@ -1856,7 +1633,6 @@
     functions_keys: Set[DispatchKey],
     rocm: bool,
     per_operator_headers: bool,
->>>>>>> 77665e9a
 ) -> None:
     if per_operator_headers:
         gen_per_operator_headers(
@@ -1887,48 +1663,14 @@
             rocm=rocm,
         )
 
-    def static_dispatch_method_headers() -> List[str]:
-<<<<<<< HEAD
-        return list(mapMaybe(
-            lambda fn: static_dispatch_ops_header(fn, backend_index=static_dispatch_idx),
-            [fn for fn in native_functions if Variant.method in fn.variants]))
-
-
-    core_fm.write('TensorBody.h', lambda: {
-        'static_dispatch_ops_headers': (
-            static_dispatch_method_headers() if per_operator_headers
-            else static_dispatch_extra_headers(static_dispatch_idx, skip_tensor_include=True)),
-        'tensor_method_declarations': list(mapMaybe(ComputeTensorMethod(
-            target=Target.DECLARATION, static_dispatch_backend_indices=static_dispatch_idx), native_functions)),
-        'tensor_method_definitions': list(mapMaybe(ComputeTensorMethod(
-            target=Target.DEFINITION, static_dispatch_backend_indices=static_dispatch_idx), native_functions)),
-    })
-=======
-        return list(
-            mapMaybe(
-                lambda fn: static_dispatch_ops_header(
-                    fn, backend_index=static_dispatch_idx
-                ),
-                [fn for fn in native_functions if Variant.method in fn.variants],
-            )
-        )
->>>>>>> 77665e9a
-
     core_fm.write(
         "TensorBody.h",
         lambda: {
-            "static_dispatch_ops_headers": (
-                static_dispatch_method_headers()
-                if per_operator_headers
-                else static_dispatch_extra_headers(
-                    static_dispatch_idx, skip_tensor_include=True
-                )
-            ),
             "tensor_method_declarations": list(
                 mapMaybe(
                     ComputeTensorMethod(
                         target=Target.DECLARATION,
-                        static_dispatch_backend_index=static_dispatch_idx,
+                        static_dispatch_backend_indices=static_dispatch_idx,
                     ),
                     native_functions,
                 )
@@ -1937,7 +1679,7 @@
                 mapMaybe(
                     ComputeTensorMethod(
                         target=Target.DEFINITION,
-                        static_dispatch_backend_index=static_dispatch_idx,
+                        static_dispatch_backend_indices=static_dispatch_idx,
                     ),
                     native_functions,
                 )
@@ -2007,26 +1749,6 @@
 
 
 def gen_source_files(
-<<<<<<< HEAD
-        *,
-        native_functions: Sequence[NativeFunction],
-        grouped_native_functions: Sequence[Union[NativeFunction, NativeFunctionsGroup]],
-        structured_native_functions: Sequence[NativeFunctionsGroup],
-        native_functions_with_view_groups: Sequence[Union[NativeFunction, NativeFunctionsViewGroup]],
-        selector: SelectiveBuilder,
-        static_dispatch_idx: List[BackendIndex],
-        backend_indices: Dict[DispatchKey, BackendIndex],
-        core_fm: FileManager,
-        cpu_fm: FileManager,
-        cpu_vec_fm: FileManager,
-        cuda_fm: FileManager,
-        dispatch_keys: Sequence[DispatchKey],
-        functions_keys: Set[DispatchKey],
-        rocm: bool,
-        force_schema_registration: bool,
-        per_operator_headers: bool,
-        skip_dispatcher_op_registration: bool,
-=======
     *,
     native_functions: Sequence[NativeFunction],
     grouped_native_functions: Sequence[Union[NativeFunction, NativeFunctionsGroup]],
@@ -2035,6 +1757,7 @@
         Union[NativeFunction, NativeFunctionsViewGroup]
     ],
     selector: SelectiveBuilder,
+    static_dispatch_idx: List[BackendIndex],
     backend_indices: Dict[DispatchKey, BackendIndex],
     core_fm: FileManager,
     cpu_fm: FileManager,
@@ -2046,7 +1769,6 @@
     force_schema_registration: bool,
     per_operator_headers: bool,
     skip_dispatcher_op_registration: bool,
->>>>>>> 77665e9a
 ) -> None:
     extra_cuda_headers = """\
 #include <c10/cuda/CUDAGuard.h>
@@ -2282,16 +2004,14 @@
         native_functions,
         key_fn=key_func,
         env_callable=lambda fn: {
-<<<<<<< HEAD
             'operator_headers': [f'#include <ATen/ops/{fn.root_name}.h>'],
-            'definitions': [ComputeOperators(Target.DEFINITION, static_dispatch_backend_indices=static_dispatch_idx)(fn)]},
-=======
-            "operator_headers": [f"#include <ATen/ops/{fn.root_name}.h>"],
-            "definitions": [ComputeOperators(Target.DEFINITION)(fn)],
+            'definitions': [ComputeOperators(Target.DEFINITION,
+                                             static_dispatch_backend_indices=static_dispatch_idx)(fn)]},
+        base_env= {
+            'static_dispatch_extra_headers': static_dispatch_extra_headers(static_dispatch_idx),
         },
->>>>>>> 77665e9a
         num_shards=5,
-        sharded_keys={"operator_headers", "definitions"},
+        sharded_keys={'operator_headers', 'definitions', 'static_dispatch_extra_headers'}
     )
 
     cpu_fm.write("Functions.cpp", lambda: {})
@@ -2508,15 +2228,9 @@
         "e.g.: CPU CUDA QuantizedCPU ...",
     )
     parser.add_argument(
-<<<<<<< HEAD
         '--static_dispatch_backend',
         nargs='*',
         help='generate static dispatch code for the specific backend (if set)')
-=======
-        "--static_dispatch_backend",
-        help="generate static dispatch code for the specific backend (if set)",
-    )
->>>>>>> 77665e9a
     parser.add_argument(
         "--skip_dispatcher_op_registration",
         action="store_true",
@@ -2613,17 +2327,11 @@
 
     static_dispatch_idx: List[BackendIndex] = []
     if options.static_dispatch_backend:
-<<<<<<< HEAD
         static_dispatch_idx = [backend_indices[DispatchKey.parse(key)] for key in options.static_dispatch_backend]
         for key in options.static_dispatch_backend:
             dp_key = DispatchKey.parse(key)
             if dp_key not in functions_keys:
                 functions_keys.add(dp_key)
-=======
-        static_dispatch_idx = backend_indices[
-            DispatchKey.parse(options.static_dispatch_backend)
-        ]
->>>>>>> 77665e9a
 
     if "sources" in options.generate:
         gen_source_files(
