--- conflicted
+++ resolved
@@ -8,25 +8,8 @@
 import json
 from dataclasses import dataclass
 
-<<<<<<< HEAD
-from tools.codegen.model import (STRUCTURED_DISPATCH_KEYS, Argument,
-                                 DispatchKey, FunctionSchema,
-                                 Location, NativeFunction,
-                                 NativeFunctionsGroup, OperatorName,
-                                 BackendIndex, BackendMetadata,
-                                 OptionalType, SchemaKind, SelfArgument,
-                                 TensorOptionsArguments, Type, Variant,
-                                 is_cuda_dispatch_key,
-                                 is_generic_dispatch_key,
-                                 is_ufunc_dispatch_key,
-                                 NativeFunctionsViewGroup,
-                                 ViewSchemaKind,
-                                 BaseOperatorName,
-                                 Tag)
-from tools.codegen.api.types import (Binding, CppSignature, CppSignatureGroup,
-                                     DispatcherSignature, NativeSignature)
-=======
 from tools.codegen.model import (
+    STRUCTURED_DISPATCH_KEYS,
     Argument,
     DispatchKey,
     FunctionSchema,
@@ -57,7 +40,6 @@
     DispatcherSignature,
     NativeSignature,
 )
->>>>>>> 4a4b8f79
 from tools.codegen.api import cpp
 import tools.codegen.api.dispatcher as dispatcher
 import tools.codegen.api.native as native
@@ -272,14 +254,8 @@
 # to be generated.  This pattern makes it convenient to use map, concatMap
 # and similar functional combinators.
 
-<<<<<<< HEAD
 def static_dispatch_keys(backends: List[BackendIndex]) -> List[DispatchKey]:
     if len(backends) == 0:
-=======
-
-def static_dispatch_keys(backend: Optional[BackendIndex]) -> List[DispatchKey]:
-    if backend is None:
->>>>>>> 4a4b8f79
         return []
     else:
         return [backend.dispatch_key for backend in backends] + [
@@ -305,7 +281,6 @@
 
 
 def static_dispatch_ops_header(
-<<<<<<< HEAD
         f: NativeFunction,
         backend_index: List[BackendIndex]) -> Optional[str]:
     if backend_index is None or f.manual_kernel_registration:
@@ -320,35 +295,18 @@
 
 
 def static_dispatch_extra_headers(
-        backends: List[BackendIndex],
-        skip_tensor_include: bool = False
-=======
-    f: NativeFunction, backend_index: Optional[BackendIndex]
-) -> Optional[str]:
-    if backend_index is None or f.manual_kernel_registration:
-        return None
-
-    dispatch_key = get_static_dispatch_backend(f, backend_index)
-    return (
-        f"#include <ATen/ops/{f.root_name}_{dispatch_key.lower()}_dispatch.h>"
-        if dispatch_key is not None
-        else None
-    )
-
-
-def static_dispatch_extra_headers(
     backend: Optional[BackendIndex], skip_tensor_include: bool = False
->>>>>>> 4a4b8f79
 ) -> List[str]:
     if skip_tensor_include:
         # See Note [Avoiding Include Cycles In Static Dispatch]
         maybe_inl = "_inl"
     else:
-<<<<<<< HEAD
-        maybe_inl = ''
-    inl_func_headers = [f'#include <ATen/{dispatch_key}Functions{maybe_inl}.h>'
-                        for dispatch_key in static_dispatch_keys(backends)]
-    return inl_func_headers
+        maybe_inl = ""
+    return [
+        f"#include <ATen/{dispatch_key}Functions{maybe_inl}.h>"
+        for dispatch_key in static_dispatch_keys(backend)
+    ]
+
 
 def generate_static_dispatch(
     f: NativeFunction,
@@ -378,27 +336,15 @@
         return f'return at::{DispatchKey.CompositeExplicitAutograd.lower()}::{name}({exprs_str});'
     elif f.has_composite_implicit_autograd_kernel:
         return f'return at::{DispatchKey.CompositeImplicitAutograd.lower()}::{name}({exprs_str});'
-=======
-        maybe_inl = ""
-    return [
-        f"#include <ATen/{dispatch_key}Functions{maybe_inl}.h>"
-        for dispatch_key in static_dispatch_keys(backend)
-    ]
->>>>>>> 4a4b8f79
-
     return f'TORCH_CHECK(false, "Static dispatch does not support {name} for {backend_index.dispatch_key}.");'
 
+
 def static_dispatch(
-<<<<<<< HEAD
-        f: NativeFunction, cpp_sig: CppSignature,
-        *, method: bool, backend_indices: List[BackendIndex]
-=======
     f: NativeFunction,
     cpp_sig: CppSignature,
     *,
     method: bool,
-    backend_index: Optional[BackendIndex],
->>>>>>> 4a4b8f79
+    backend_indices: List[BackendIndex],
 ) -> Optional[str]:
     if len(backend_indices) == 0 or f.manual_kernel_registration:
         return None
@@ -409,7 +355,6 @@
     exprs = translate(cpp_sig.arguments(), target_sig.arguments(), method=method)
     exprs_str = ", ".join(a.expr for a in exprs)
 
-<<<<<<< HEAD
     keys = [b for b in backend_indices if b.has_kernel(f) or f.structured_delegate is not None]
     if len(keys) == 1:
         return generate_static_dispatch(f, cpp_sig, method=method, backend_index=keys[0])
@@ -419,13 +364,6 @@
         return f"""TORCH_CHECK(false, "Static dispatch does not support {f.func.name.unambiguous_name()} for\
 {', '.join([str(index.dispatch_key)for index in backend_indices])} as they have with multiple \
 kernels {', '.join([str(k.get_kernel(f)) for k in keys])} ");"""
-=======
-    dispatch_key = get_static_dispatch_backend(f, backend_index)
-    if dispatch_key is not None:
-        return f"return at::{dispatch_key.lower()}::{name}({exprs_str});"
-
-    return f'TORCH_CHECK(false, "Static dispatch does not support {name} for {backend_index.dispatch_key}.");'
->>>>>>> 4a4b8f79
 
 
 # Generates RegisterSchema.cpp.  Depending on the selector, either
@@ -543,13 +481,7 @@
             return None
 
         sig_group = CppSignatureGroup.from_native_function(
-<<<<<<< HEAD
-            f,
-            method=False,
-            fallback_binding=f.manual_cpp_binding
-=======
             f, method=False, fallback_binding=f.manual_cpp_binding
->>>>>>> 4a4b8f79
         )
 
         def generate_defn(faithful: bool) -> str:
@@ -565,17 +497,8 @@
             exprs_str = ", ".join([e.expr for e in exprs])
 
             static_dispatch_block = static_dispatch(
-<<<<<<< HEAD
-                f,
-                sig,
-                method=False,
-                backend_indices=self.static_dispatch_backend_indices
+                f, sig, method=False, backend_indices=self.static_dispatch_backend_indices
             )
-
-=======
-                f, sig, method=False, backend_index=self.static_dispatch_backend_index
-            )
->>>>>>> 4a4b8f79
             if static_dispatch_block is None:
                 return f"""
 // aten::{f.func}
@@ -602,16 +525,8 @@
 # public C++ API, and the scaffolding to call into the dispatcher from these functions.
 @dataclass(frozen=True)
 class ComputeTensorMethod:
-<<<<<<< HEAD
-    target: Union[
-        Literal[Target.DECLARATION],
-        Literal[Target.DEFINITION]
-    ]
+    target: Union[Literal[Target.DECLARATION], Literal[Target.DEFINITION]]
     static_dispatch_backend_indices: List[BackendIndex]
-=======
-    target: Union[Literal[Target.DECLARATION], Literal[Target.DEFINITION]]
-    static_dispatch_backend_index: Optional[BackendIndex]
->>>>>>> 4a4b8f79
 
     @method_with_native_function
     def __call__(self, f: NativeFunction) -> Optional[str]:
@@ -622,13 +537,7 @@
         assert f.func.arguments.self_arg is not None
 
         sig_group = CppSignatureGroup.from_native_function(
-<<<<<<< HEAD
-            f,
-            method=True,
-            fallback_binding=f.manual_cpp_binding
-=======
             f, method=True, fallback_binding=f.manual_cpp_binding
->>>>>>> 4a4b8f79
         )
 
         if self.target is Target.DECLARATION:
@@ -652,14 +561,7 @@
             exprs_str = ", ".join([e.expr for e in exprs])
 
             static_dispatch_block = static_dispatch(
-<<<<<<< HEAD
-                f,
-                sig,
-                method=True,
-                backend_indices=self.static_dispatch_backend_indices
-=======
-                f, sig, method=True, backend_index=self.static_dispatch_backend_index
->>>>>>> 4a4b8f79
+                f, sig, method=True, backend_indices=self.static_dispatch_backend_indices
             )
             if static_dispatch_block is None:
                 return f"""
@@ -693,13 +595,7 @@
         # We unconditionally generate function variants of the redispatch API.
         # This is mainly because we can namespace functions separately, but not methods,
         sig_group = CppSignatureGroup.from_native_function(
-<<<<<<< HEAD
-            f,
-            method=False,
-            fallback_binding=f.manual_cpp_binding
-=======
             f, method=False, fallback_binding=f.manual_cpp_binding
->>>>>>> 4a4b8f79
         )
 
         def generate_defn(faithful: bool) -> str:
@@ -1367,64 +1263,11 @@
 
 
 def gen_aggregated_headers(
-<<<<<<< HEAD
-        *,
-        native_functions: Sequence[NativeFunction],
-        grouped_native_functions: Sequence[Union[NativeFunction, NativeFunctionsGroup]],
-        structured_native_functions: Sequence[NativeFunctionsGroup],
-        static_dispatch_idx: List[BackendIndex],
-        selector: SelectiveBuilder,
-        backend_indices: Dict[DispatchKey, BackendIndex],
-        cpu_fm: FileManager,
-        cuda_fm: FileManager,
-        functions_keys: Set[DispatchKey],
-        dispatch_keys: Sequence[DispatchKey],
-        rocm: bool,
-) -> None:
-    # Buck doesn't support dynamic output files, so we aggregate all operator
-    # headers into a single file
-    cpu_fm.write('NativeMetaFunctions.h', lambda: {
-        'NativeMetaFunctions_includes': [],
-        'NativeMetaFunctions_declarations': list(
-            mapMaybe(compute_meta_function_declaration, structured_native_functions)),
-    })
-    method_native_functions = [fn for fn in native_functions
-                               if Variant.method in fn.variants]
-    non_method_native_functions = [fn for fn in native_functions
-                                   if fn not in method_native_functions]
-    cpu_fm.write('MethodOperators.h', lambda: {
-        'MethodOperators_includes': [],
-        'MethodOperators_declarations': list(mapMaybe(ComputeOperators(
-            Target.DECLARATION), method_native_functions)),
-    })
-    cpu_fm.write('Operators.h', lambda: {
-        'Operators_includes': ['#include <ATen/MethodOperators.h>'],
-        'Operators_declarations': list(mapMaybe(ComputeOperators(
-            Target.DECLARATION), non_method_native_functions)),
-    })
-    cpu_fm.write('Functions.h', lambda: {
-        'static_dispatch_extra_headers': static_dispatch_extra_headers(static_dispatch_idx),
-        'Functions_includes': ['#include <ATen/Operators.h>'],
-        'Functions_declarations': list(mapMaybe(ComputeFunction(
-            static_dispatch_backend_indices=static_dispatch_idx), native_functions)),
-    })
-    cpu_fm.write('NativeFunctions.h', lambda: {
-        'NativeFunctions_includes': ['#include <ATen/NativeMetaFunctions.h>'],
-        'NativeFunctions_declarations': list(concatMap(
-            # Convert to a set first to remove duplicate kernel names.
-            # Backends are allowed to repeat kernel names; only generate the declaration once!
-            lambda f: list(OrderedDict.fromkeys(concatMap(
-                lambda backend_idx:
-                    dest.compute_native_function_declaration(f, backend_idx),
-                backend_indices.values()))),
-            grouped_native_functions)),
-    })
-=======
     *,
     native_functions: Sequence[NativeFunction],
     grouped_native_functions: Sequence[Union[NativeFunction, NativeFunctionsGroup]],
     structured_native_functions: Sequence[NativeFunctionsGroup],
-    static_dispatch_idx: Optional[BackendIndex],
+    static_dispatch_idx: List[BackendIndex],
     selector: SelectiveBuilder,
     backend_indices: Dict[DispatchKey, BackendIndex],
     cpu_fm: FileManager,
@@ -1479,7 +1322,7 @@
             "Functions_includes": ["#include <ATen/Operators.h>"],
             "Functions_declarations": list(
                 mapMaybe(
-                    ComputeFunction(static_dispatch_backend_index=static_dispatch_idx),
+                    ComputeFunction(static_dispatch_backend_indices=static_dispatch_idx),
                     native_functions,
                 )
             ),
@@ -1508,7 +1351,6 @@
             ),
         },
     )
->>>>>>> 4a4b8f79
 
     for dispatch_key in dispatch_keys:
         fm = cuda_fm if is_cuda_dispatch_key(dispatch_key) else cpu_fm
@@ -1554,24 +1396,10 @@
 
 
 def gen_per_operator_headers(
-<<<<<<< HEAD
-        *,
-        native_functions: Sequence[NativeFunction],
-        grouped_native_functions: Sequence[Union[NativeFunction, NativeFunctionsGroup]],
-        static_dispatch_idx: List[BackendIndex],
-        selector: SelectiveBuilder,
-        backend_indices: Dict[DispatchKey, BackendIndex],
-        cpu_fm: FileManager,
-        cuda_fm: FileManager,
-        ops_fm: FileManager,
-        functions_keys: Set[DispatchKey],
-        dispatch_keys: Sequence[DispatchKey],
-        rocm: bool,
-=======
     *,
     native_functions: Sequence[NativeFunction],
     grouped_native_functions: Sequence[Union[NativeFunction, NativeFunctionsGroup]],
-    static_dispatch_idx: Optional[BackendIndex],
+    static_dispatch_idx: List[BackendIndex],
     selector: SelectiveBuilder,
     backend_indices: Dict[DispatchKey, BackendIndex],
     cpu_fm: FileManager,
@@ -1580,7 +1408,6 @@
     functions_keys: Set[DispatchKey],
     dispatch_keys: Sequence[DispatchKey],
     rocm: bool,
->>>>>>> 4a4b8f79
 ) -> None:
     # For CMake builds, split operator declarations into separate headers in
     # the ATen/ops folder to split up header dependencies
@@ -1607,16 +1434,6 @@
         )
 
         ops_fm.write_with_template(
-<<<<<<< HEAD
-            f'{name}.h', 'Function.h', lambda: {
-                'static_dispatch_ops_headers': list(mapMaybe(
-                    lambda fn: static_dispatch_ops_header(fn, backend_index=static_dispatch_idx),
-                    functions)),
-                'operator_includes': f'#include <ATen/ops/{name}_ops.h>',
-                'function_definitions': list(mapMaybe(ComputeFunction(
-                    static_dispatch_backend_indices=static_dispatch_idx), functions)),
-            })
-=======
             f"{name}.h",
             "Function.h",
             lambda: {
@@ -1632,14 +1449,13 @@
                 "function_definitions": list(
                     mapMaybe(
                         ComputeFunction(
-                            static_dispatch_backend_index=static_dispatch_idx
+                            static_dispatch_backend_indices=static_dispatch_idx
                         ),
                         functions,
                     )
                 ),
             },
         )
->>>>>>> 4a4b8f79
 
         grouped_functions = grouped_functions_by_root_name.get(name, [])
         structured_functions = [
@@ -1787,28 +1603,11 @@
 
 
 def gen_headers(
-<<<<<<< HEAD
-        *,
-        native_functions: Sequence[NativeFunction],
-        grouped_native_functions: Sequence[Union[NativeFunction, NativeFunctionsGroup]],
-        structured_native_functions: Sequence[NativeFunctionsGroup],
-        static_dispatch_idx: List[BackendIndex],
-        selector: SelectiveBuilder,
-        backend_indices: Dict[DispatchKey, BackendIndex],
-        core_fm: FileManager,
-        cpu_fm: FileManager,
-        cuda_fm: FileManager,
-        ops_fm: FileManager,
-        dispatch_keys: Sequence[DispatchKey],
-        functions_keys: Set[DispatchKey],
-        rocm: bool,
-        per_operator_headers: bool,
-=======
     *,
     native_functions: Sequence[NativeFunction],
     grouped_native_functions: Sequence[Union[NativeFunction, NativeFunctionsGroup]],
     structured_native_functions: Sequence[NativeFunctionsGroup],
-    static_dispatch_idx: Optional[BackendIndex],
+    static_dispatch_idx: List[BackendIndex],
     selector: SelectiveBuilder,
     backend_indices: Dict[DispatchKey, BackendIndex],
     core_fm: FileManager,
@@ -1819,7 +1618,6 @@
     functions_keys: Set[DispatchKey],
     rocm: bool,
     per_operator_headers: bool,
->>>>>>> 4a4b8f79
 ) -> None:
     if per_operator_headers:
         gen_per_operator_headers(
@@ -1851,22 +1649,6 @@
         )
 
     def static_dispatch_method_headers() -> List[str]:
-<<<<<<< HEAD
-        return list(mapMaybe(
-            lambda fn: static_dispatch_ops_header(fn, backend_index=static_dispatch_idx),
-            [fn for fn in native_functions if Variant.method in fn.variants]))
-
-
-    core_fm.write('TensorBody.h', lambda: {
-        'static_dispatch_ops_headers': (
-            static_dispatch_method_headers() if per_operator_headers
-            else static_dispatch_extra_headers(static_dispatch_idx, skip_tensor_include=True)),
-        'tensor_method_declarations': list(mapMaybe(ComputeTensorMethod(
-            target=Target.DECLARATION, static_dispatch_backend_indices=static_dispatch_idx), native_functions)),
-        'tensor_method_definitions': list(mapMaybe(ComputeTensorMethod(
-            target=Target.DEFINITION, static_dispatch_backend_indices=static_dispatch_idx), native_functions)),
-    })
-=======
         return list(
             mapMaybe(
                 lambda fn: static_dispatch_ops_header(
@@ -1875,7 +1657,6 @@
                 [fn for fn in native_functions if Variant.method in fn.variants],
             )
         )
->>>>>>> 4a4b8f79
 
     core_fm.write(
         "TensorBody.h",
@@ -1891,7 +1672,7 @@
                 mapMaybe(
                     ComputeTensorMethod(
                         target=Target.DECLARATION,
-                        static_dispatch_backend_index=static_dispatch_idx,
+                        static_dispatch_backend_indices=static_dispatch_idx,
                     ),
                     native_functions,
                 )
@@ -1900,7 +1681,7 @@
                 mapMaybe(
                     ComputeTensorMethod(
                         target=Target.DEFINITION,
-                        static_dispatch_backend_index=static_dispatch_idx,
+                        static_dispatch_backend_indices=static_dispatch_idx,
                     ),
                     native_functions,
                 )
@@ -1970,26 +1751,6 @@
 
 
 def gen_source_files(
-<<<<<<< HEAD
-        *,
-        native_functions: Sequence[NativeFunction],
-        grouped_native_functions: Sequence[Union[NativeFunction, NativeFunctionsGroup]],
-        structured_native_functions: Sequence[NativeFunctionsGroup],
-        native_functions_with_view_groups: Sequence[Union[NativeFunction, NativeFunctionsViewGroup]],
-        selector: SelectiveBuilder,
-        static_dispatch_idx: List[BackendIndex],
-        backend_indices: Dict[DispatchKey, BackendIndex],
-        core_fm: FileManager,
-        cpu_fm: FileManager,
-        cpu_vec_fm: FileManager,
-        cuda_fm: FileManager,
-        dispatch_keys: Sequence[DispatchKey],
-        functions_keys: Set[DispatchKey],
-        rocm: bool,
-        force_schema_registration: bool,
-        per_operator_headers: bool,
-        skip_dispatcher_op_registration: bool,
-=======
     *,
     native_functions: Sequence[NativeFunction],
     grouped_native_functions: Sequence[Union[NativeFunction, NativeFunctionsGroup]],
@@ -1998,6 +1759,7 @@
         Union[NativeFunction, NativeFunctionsViewGroup]
     ],
     selector: SelectiveBuilder,
+    static_dispatch_idx: List[BackendIndex],
     backend_indices: Dict[DispatchKey, BackendIndex],
     core_fm: FileManager,
     cpu_fm: FileManager,
@@ -2009,7 +1771,6 @@
     force_schema_registration: bool,
     per_operator_headers: bool,
     skip_dispatcher_op_registration: bool,
->>>>>>> 4a4b8f79
 ) -> None:
     extra_cuda_headers = """\
 #include <c10/cuda/CUDAGuard.h>
@@ -2466,15 +2227,9 @@
         "e.g.: CPU CUDA QuantizedCPU ...",
     )
     parser.add_argument(
-<<<<<<< HEAD
         '--static_dispatch_backend',
         nargs='*',
         help='generate static dispatch code for the specific backend (if set)')
-=======
-        "--static_dispatch_backend",
-        help="generate static dispatch code for the specific backend (if set)",
-    )
->>>>>>> 4a4b8f79
     parser.add_argument(
         "--skip_dispatcher_op_registration",
         action="store_true",
@@ -2571,17 +2326,11 @@
 
     static_dispatch_idx: List[BackendIndex] = []
     if options.static_dispatch_backend:
-<<<<<<< HEAD
         static_dispatch_idx = [backend_indices[DispatchKey.parse(key)] for key in options.static_dispatch_backend]
         for key in options.static_dispatch_backend:
             dp_key = DispatchKey.parse(key)
             if dp_key not in functions_keys:
                 functions_keys.add(dp_key)
-=======
-        static_dispatch_idx = backend_indices[
-            DispatchKey.parse(options.static_dispatch_backend)
-        ]
->>>>>>> 4a4b8f79
 
     if "sources" in options.generate:
         gen_source_files(
