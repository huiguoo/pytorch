import os
from typing import List, Dict, Optional, Tuple, Set, Any, Union, Sequence, TypeVar
from typing_extensions import Literal
import yaml
from collections import OrderedDict, defaultdict, namedtuple
import argparse
import pathlib
import json
from dataclasses import dataclass

<<<<<<< HEAD
from tools.codegen.model import (STRUCTURED_DISPATCH_KEYS, Argument,
                                 DispatchKey, FunctionSchema,
                                 Location, NativeFunction,
                                 NativeFunctionsGroup, OperatorName,
                                 BackendIndex, BackendMetadata,
                                 OptionalType, SchemaKind, SelfArgument,
                                 TensorOptionsArguments, Type, Variant,
                                 is_cuda_dispatch_key,
                                 is_generic_dispatch_key,
                                 is_ufunc_dispatch_key,
                                 NativeFunctionsViewGroup,
                                 ViewSchemaKind,
                                 BaseOperatorName,
                                 Tag)
from tools.codegen.api.types import (Binding, CppSignatureGroup,
                                     DispatcherSignature, NativeSignature,
                                     SpecialArgName, NamedCType)
=======
from tools.codegen.model import (
    STRUCTURED_DISPATCH_KEYS,
    Argument,
    DispatchKey,
    FunctionSchema,
    Location,
    NativeFunction,
    NativeFunctionsGroup,
    OperatorName,
    BackendIndex,
    BackendMetadata,
    OptionalType,
    SchemaKind,
    SelfArgument,
    TensorOptionsArguments,
    Type,
    Variant,
    is_cuda_dispatch_key,
    is_generic_dispatch_key,
    is_ufunc_dispatch_key,
    NativeFunctionsViewGroup,
    ViewSchemaKind,
    BaseOperatorName,
    Tag,
)
from tools.codegen.api.types import (
    Binding,
    CppSignature,
    CppSignatureGroup,
    DispatcherSignature,
    NativeSignature,
)
>>>>>>> 77d457f4
from tools.codegen.api import cpp
import tools.codegen.api.dispatcher as dispatcher
import tools.codegen.api.native as native
import tools.codegen.api.meta as meta
import tools.codegen.api.structured as structured
from tools.codegen.api.translate import translate
from tools.codegen.code_template import CodeTemplate
from tools.codegen.selective_build.selector import SelectiveBuilder
from tools.codegen.utils import (
    Target,
    concatMap,
    context,
    mapMaybe,
    YamlDumper,
    YamlLoader,
    FileManager,
    assert_never,
    make_file_manager,
)
from tools.codegen.context import (
    method_with_native_function,
    native_function_manager,
    with_native_function_and_indices,
    with_native_function,
)
import tools.codegen.dest as dest
from tools.codegen.gen_functionalization_type import (
    gen_functionalization_definition,
    gen_functionalization_registration,
    gen_functionalization_view_inverse_declaration,
    gen_composite_view_copy_kernel,
)

T = TypeVar("T")

# Welcome to the ATen code generator v2!  The ATen code generator is
# responsible for parsing native_functions.yaml and then generating
# various generated files (e.g., TypeDefault.cpp) based on the operators
# defined in this file.  This means that the code generator knows how to
# parse function schema, and then translate this into various C++ types
# and boilerplate code.
#
# Some things to know about this file when you modify it:
#
# - This file has STRICT mypy typechecking.  Typecheck it with
#   `mypy --config mypy-strict.ini` in the root source directory
#
# - Most of the heavy lifting lives in external modules:
#   - 'model' has the data model for native_functions.yaml.  The classes
#     in those file represent what you see when you look at
#     a native_functions.yaml
#   - 'api' has conversions for how to translate JIT schema into
#     the various C++ APIs that the codegen interacts with.  There
#     are in fact THREE different C++ APIs: the public C++ API,
#     the dispatcher API, and the legacy disaptcher API.  See each
#     of these respective files for more information

# ~~~~~~~~~~~~~~~~~~~~~~~~~~~~~~~~~~~~~~~~~~~~~~~~~~~~~~~~~~~~~~~~~~~ #
#
#                         HELPER FUNCTIONS
#
# ~~~~~~~~~~~~~~~~~~~~~~~~~~~~~~~~~~~~~~~~~~~~~~~~~~~~~~~~~~~~~~~~~~~ #


class NamespaceHelper:
    """A helper for constructing the namespace open and close strings for a nested set of namespaces.

    e.g. for namespace_str torch::lazy,

    prologue:
    namespace torch {
    namespace lazy {

    epilogue:
    } // namespace lazy
    } // namespace torch
    """

    def __init__(self, namespace_str: str):
        # cpp_namespace can be a colon joined string such as torch::lazy
        cpp_namespaces = namespace_str.split("::")
        self.prologue_ = "\n".join([f"namespace {n} {{" for n in cpp_namespaces])
        self.epilogue_ = "\n".join(
            [f"}} // namespace {n}" for n in reversed(cpp_namespaces)]
        )

    @property
    def prologue(self) -> str:
        return self.prologue_

    @property
    def epilogue(self) -> str:
        return self.epilogue_


# A custom loader for YAML to let us also keep track of line numbers
# of each entry in the YAML file
class LineLoader(YamlLoader):
    def construct_mapping(self, node, deep=False):  # type: ignore[no-untyped-def]
        mapping = super().construct_mapping(node, deep=deep)  # type: ignore[no-untyped-call]
        # Add 1 so line numbering starts at 1
        mapping["__line__"] = node.start_mark.line + 1
        return mapping


_GLOBAL_PARSE_NATIVE_YAML_CACHE = {}

# Parse native_functions.yaml into a sequence of NativeFunctions and Backend Indices.
ParsedYaml = namedtuple("ParsedYaml", ["native_functions", "backend_indices"])


def parse_native_yaml_struct(es: object, path: str = "<stdin>") -> ParsedYaml:
    assert isinstance(es, list)
    rs: List[NativeFunction] = []
    bs: Dict[DispatchKey, Dict[OperatorName, BackendMetadata]] = defaultdict(dict)
    for e in es:
        assert isinstance(e.get("__line__"), int), e
        loc = Location(path, e["__line__"])
        funcs = e.get("func")
        with context(lambda: f"in {loc}:\n  {funcs}"):
            func, m = NativeFunction.from_yaml(e, loc)
            rs.append(func)
            BackendIndex.grow_index(bs, m)
    error_check_native_functions(rs)
    # Default dict is to prevent the codegen from barfing when we have a dispatch key that has no kernels yet.
    indices: Dict[DispatchKey, BackendIndex] = defaultdict(
        lambda: BackendIndex(
            dispatch_key=DispatchKey.Undefined,
            use_out_as_primary=True,
            external=False,
            device_guard=False,
            index={},
        )
    )
    for k, v in bs.items():
        # All structured in-tree operators are implemented in terms of their out operator.
        indices[k] = BackendIndex(
            dispatch_key=k,
            use_out_as_primary=True,
            external=False,
            # Only cuda-like devices in tree require device guards
            device_guard=is_cuda_dispatch_key(k),
            index=v,
        )
    return ParsedYaml(rs, indices)


def parse_native_yaml(path: str) -> ParsedYaml:
    global _GLOBAL_PARSE_NATIVE_YAML_CACHE
    if path not in _GLOBAL_PARSE_NATIVE_YAML_CACHE:
        with open(path, "r") as f:
            es = yaml.load(f, Loader=LineLoader)
        _GLOBAL_PARSE_NATIVE_YAML_CACHE[path] = parse_native_yaml_struct(es, path=path)

    return _GLOBAL_PARSE_NATIVE_YAML_CACHE[path]


# Some assertions are already performed during parsing, but those are only within a single NativeFunction.
# Assertions here are meant to be performed across NativeFunctions.
def error_check_native_functions(funcs: Sequence[NativeFunction]) -> None:
    func_map: Dict[OperatorName, NativeFunction] = {}
    base_func_map: Dict[BaseOperatorName, List[NativeFunction]] = defaultdict(list)
    for f in funcs:
        func_map[f.func.name] = f
        base_func_map[f.func.name.name].append(f)
    for f in funcs:
        if f.structured_delegate is not None:
            delegate_func = func_map[f.structured_delegate]
            assert delegate_func.structured, (
                f"{f.func.name} is marked as a structured_delegate pointing to "
                f"{f.structured_delegate}, but {f.structured_delegate} is not marked as structured. "
                f"Consider adding 'structured=True' to the delegated operator"
            )
        if f.tag is not None and f.tag is Tag.inplace_view:
            base_name = f.func.name.name
            overload_name = f.func.name.overload_name
            assert base_name.inplace, (
                f"{f.func.name} is marked with tag: inplace_view, but it doesn't follow the naming "
                "convention for inplace ops - the codegen expects the base name to have a trailing underscore. "
            )
            out_of_place_base_name = BaseOperatorName(
                base_name.base, False, base_name.dunder_method
            )
            assert len(base_func_map[out_of_place_base_name]) > 0, (
                f"{f.func.name} is marked with tag: inplace_view. The codegen expects there to be a corresponding "
                f"out-of-place view op with the name '{base_name}' and matching schema, but it didn't find one. "
            )


def cpp_string(s: str) -> str:
    """Convert a python string into a c++ string literal"""
    s = s.replace("\\", "\\\\")
    s = s.replace('"', '\\"')
    s = s.replace("\a", "\\a")
    s = s.replace("\b", "\\b")
    s = s.replace("\f", "\\f")
    s = s.replace("\n", "\\n")
    s = s.replace("\v", "\\v")
    s = s.replace("\t", "\\t")
    return f'"{s}"'


# ~~~~~~~~~~~~~~~~~~~~~~~~~~~~~~~~~~~~~~~~~~~~~~~~~~~~~~~~~~~~~~~~~~~ #
#
#                        C++ CODE GENERATION
#
# ~~~~~~~~~~~~~~~~~~~~~~~~~~~~~~~~~~~~~~~~~~~~~~~~~~~~~~~~~~~~~~~~~~~ #

# Most functions in this section are curried: they consist of a function
# that takes some parameters (e.g., what is to be generated) which itself
# returns a function that actually maps NativeFunction to the code
# to be generated.  This pattern makes it convenient to use map, concatMap
# and similar functional combinators.

def static_dispatch_keys(backends: List[BackendIndex]) -> List[DispatchKey]:
    if len(backends) == 0:
        return []
    else:
        return [backend.dispatch_key for backend in backends] + [
            DispatchKey.CompositeImplicitAutograd,
            DispatchKey.CompositeExplicitAutograd,
        ]


def get_static_dispatch_backend(
    f: NativeFunction, backend_index: BackendIndex
) -> Optional[DispatchKey]:
    if f.structured_delegate is not None or backend_index.has_kernel(f):
        # TODO: for ops with structured_delegate it should check the dispatch table of
        # the out variant instead. For now, these structured ops all have CPU/CUDA kernels
        # so we always dispatch to the `backend`, but this could be wrong when we
        # migrate math/default_backend ops to use structured delegate.
        return backend_index.dispatch_key
    elif f.has_composite_explicit_autograd_kernel:
        return DispatchKey.CompositeExplicitAutograd
    elif f.has_composite_implicit_autograd_kernel:
        return DispatchKey.CompositeImplicitAutograd
    return None


def static_dispatch_ops_header(
        f: NativeFunction,
        backend_index: List[BackendIndex]) -> Optional[str]:
    if backend_index is None or f.manual_kernel_registration:
        return None

    output = []
    for index in backend_index:
        dispatch_key = get_static_dispatch_backend(f, index)
        if dispatch_key is not None:
            output.append(f'#include <ATen/ops/{f.root_name}_{dispatch_key.lower()}_dispatch.h>')
    return '\n'.join(output)


def static_dispatch_extra_headers(
    backend: Optional[BackendIndex], skip_tensor_include: bool = False
) -> List[str]:
    if skip_tensor_include:
        # See Note [Avoiding Include Cycles In Static Dispatch]
        maybe_inl = "_inl"
    else:
        maybe_inl = ""
    return [
        f"#include <ATen/{dispatch_key}Functions{maybe_inl}.h>"
        for dispatch_key in static_dispatch_keys(backend)
    ]


def generate_static_dispatch(
    f: NativeFunction,
    sig: DispatcherSignature, *,
    method: bool,
    backend_index: Optional[BackendIndex]
) -> str:
    if backend_index is None or f.manual_kernel_registration:
        return ""
    target_sig = CppSignatureGroup.from_native_function(f, method=False, fallback_binding=False).signature
    name = target_sig.name()

    dp_sig_args = []

    # TranslateAPI doesn't support translation of operators from DispatcherAPI->CppAPI when
    # there is a memory_format argument after TensorOption arguments. For operators with such arguments,
    # amend the dispatcher signature's memory_format argument to have the same nctype as the CPP signature
    if len(target_sig.arguments()) > 0 and \
            target_sig.arguments()[-1].nctype.name == SpecialArgName.possibly_redundant_memory_format:
        last_disp_arg = sig.arguments()[-1]
        dp_sig_args = sig.arguments()[:-1]
        mem_format_arg = Binding(
            nctype=NamedCType(SpecialArgName.possibly_redundant_memory_format, last_disp_arg.nctype.type),
            name=last_disp_arg.name,
            default=last_disp_arg.default,
            argument=last_disp_arg,
            )
        dp_sig_args.append(mem_format_arg)
    else:
        dp_sig_args = sig.arguments()

    exprs = translate(dp_sig_args, target_sig.arguments(), method=method)
    exprs_str = ', '.join(a.expr for a in exprs)
    if f.structured_delegate is not None:
        # TODO: for ops with structured_delegate it should check the dispatch table of
        # the out variant instead. For now, these structured ops all have CPU/CUDA kernels
        # so we always dispatch to the `backend`, but this could be wrong when we
        # migrate math/default_backend ops to use structured delegate.
        if backend_index.has_kernel(f) or backend_index.dispatch_key in STRUCTURED_DISPATCH_KEYS:
            return f'return at::{backend_index.dispatch_key.lower()}::{name}({exprs_str});'
        else:
            return f'TORCH_CHECK(false, "Static dispatch does not support {name} for {backend_index.dispatch_key}.");'

    if backend_index.has_kernel(f):
        return f'return at::{backend_index.dispatch_key.lower()}::{name}({exprs_str});'
    elif f.has_composite_explicit_autograd_kernel:
        return f'return at::{DispatchKey.CompositeExplicitAutograd.lower()}::{name}({exprs_str});'
    elif f.has_composite_implicit_autograd_kernel:
        return f'return at::{DispatchKey.CompositeImplicitAutograd.lower()}::{name}({exprs_str});'
    return f'TORCH_CHECK(false, "Static dispatch does not support {name} for {backend_index.dispatch_key}.");'


def static_dispatch(
<<<<<<< HEAD
        f: NativeFunction, sig: DispatcherSignature,
        *, method: bool, backend_indices: List[BackendIndex]
) -> Optional[str]:
    if len(backend_indices) == 0 or f.manual_kernel_registration:
        return None
=======
    f: NativeFunction,
    cpp_sig: CppSignature,
    *,
    method: bool,
    backend_indices: List[BackendIndex],
) -> Optional[str]:
    if len(backend_indices) == 0 or f.manual_kernel_registration:
        return None
    target_sig = CppSignatureGroup.from_native_function(
        f, method=False, fallback_binding=False
    ).signature
    name = target_sig.name()
    exprs = translate(cpp_sig.arguments(), target_sig.arguments(), method=method)
    exprs_str = ", ".join(a.expr for a in exprs)

>>>>>>> 77d457f4
    keys = [b for b in backend_indices if b.has_kernel(f) or f.structured_delegate is not None]
    if len(keys) == 1:
        return generate_static_dispatch(f, sig, method=method, backend_index=keys[0])
    elif len(keys) == 0:
        return generate_static_dispatch(f, sig, method=method, backend_index=backend_indices[0])
    else:
        return f"""TORCH_CHECK(false, "Static dispatch does not support {f.func.name.unambiguous_name()} for\
{', '.join([str(index.dispatch_key)for index in backend_indices])} as they have with multiple \
kernels {', '.join([str(k.get_kernel(f)) for k in keys])} ");"""


# Generates RegisterSchema.cpp.  Depending on the selector, either
# all schemas are registered, or only some are (in the case of
# selective build)
@dataclass(frozen=True)
class RegisterSchema:
    selector: SelectiveBuilder

    @method_with_native_function
    def __call__(self, f: NativeFunction) -> Optional[str]:
        if not self.selector.is_native_function_selected(f):
            return None
        return f"m.def({cpp_string(str(f.func))});\n"


# Generates Operators.h and Operators.cpp.
# These provide macros that, given an operator and overload name, allow users
# to access an "un-overloaded" function version of the operator. This
# is useful for extension writers who want to (1) want to decltype the operator
# and (2) don't want to worry about method-only operators.
@dataclass(frozen=True)
class ComputeOperators:
<<<<<<< HEAD
    target: Union[
        Literal[Target.DECLARATION],
        Literal[Target.DEFINITION]
    ]
    static_dispatch_backend_indices: List[BackendIndex]
=======
    target: Union[Literal[Target.DECLARATION], Literal[Target.DEFINITION]]
>>>>>>> 77d457f4

    @method_with_native_function
    def __call__(self, f: NativeFunction) -> str:
        sig = DispatcherSignature.from_schema(f.func)
        name = f.func.name.unambiguous_name()
        call_method_name = "call"
        redispatch_method_name = "redispatch"

        if self.target is Target.DECLARATION:
            # Note [The ATen Operators API]
            # The ATen Operators API lives in the at::_ops namespace, and contains compile-time
            # metadata about each operator + entry points into the Dispatcher.
            # The C++ function, method, and redispatch API's are all implemented as wrappers
            # into various bits of the structs defined here.
            #
            # Important characteristics about the Operators API:
            # (1) It follows the Dispatcher API.
            #     This is kind of necessary to avoid overhead.
            #     For example: if it followed the C++ API, then all of the faithful C++ factory functions
            #     would need to wrap their arguments into TensorOptions only to unwrap them again.
            # (2) Overload names are disambiguated.
            #     This is helpful for pytorch extenders who would like to decltype() an aten operator,
            #     that has overloads, e.g. decltype(at::_ops::mul_Tensor::call)
            # (3) No argument defaulting is allowed.
            #     This is more of an implementation detail to avoid #include cycles,
            #     since TensorBody.h (which defines the Tensor class) needs to include this file.
            # (4) manual_cpp_bindings and faithful names are not included in the API.
            #     This applies to stuff like __dispatch__is_complex(), and add_outf().
            #     These aren't "real aten ops", they're just additional functions provided by the C++ API.
            #     They're implemented as wrappers in Functions.h that call into the actual operators
            #     defined here, i.e. at::_ops::is_complex::call() and at::_ops::add_out::call().
            #     This means that ATEN_OP(is_complex) will not fastpath, and will go through the dispatcher.
            return f"""
struct TORCH_API {name} {{
  using schema = {sig.type()};
  using ptr_schema = schema*;
  // See Note [static constexpr char* members for windows NVCC]
  STATIC_CONSTEXPR_STR_INL_EXCEPT_WIN_CUDA(name, "aten::{f.func.name.name}")
  STATIC_CONSTEXPR_STR_INL_EXCEPT_WIN_CUDA(overload_name, "{f.func.name.overload_name}")
  STATIC_CONSTEXPR_STR_INL_EXCEPT_WIN_CUDA(schema_str, {cpp_string(str(f.func))})
  static {sig.defn(name=call_method_name, is_redispatching_fn=False)};
  static {sig.defn(name=redispatch_method_name, is_redispatching_fn=True)};
}};"""

        elif self.target is Target.DEFINITION:
            defns = f"""
STATIC_CONST_STR_OUT_OF_LINE_FOR_WIN_CUDA({name}, name, "aten::{f.func.name.name}")
STATIC_CONST_STR_OUT_OF_LINE_FOR_WIN_CUDA({name}, overload_name, "{f.func.name.overload_name}")
STATIC_CONST_STR_OUT_OF_LINE_FOR_WIN_CUDA({name}, schema_str, {cpp_string(str(f.func))})

// aten::{f.func}
static C10_NOINLINE c10::TypedOperatorHandle<{name}::schema> create_{name}_typed_handle() {{
  return c10::Dispatcher::singleton()
      .findSchemaOrThrow({name}::name, {name}::overload_name)
      .typed<{name}::schema>();
}}
"""
            for is_redispatching_fn in [False, True]:
                if is_redispatching_fn:
                    dispatcher_exprs_str = ", ".join(
                        ["dispatchKeySet"] + [a.name for a in sig.arguments()]
                    )
                    dispatcher_call = "redispatch"
                    method_name = f"{name}::{redispatch_method_name}"
                else:
<<<<<<< HEAD
                    method_name = f'{name}::{call_method_name}'
                    dispatcher_exprs_str = ', '.join([a.name for a in sig.arguments()])
                    dispatcher_call = 'call'
=======
                    dispatcher_exprs_str = ", ".join([a.name for a in sig.arguments()])
                    dispatcher_call = "call"
                    method_name = f"{name}::{call_method_name}"
>>>>>>> 77d457f4

                fn_body = f"""
    static auto op = create_{name}_typed_handle();
    return op.{dispatcher_call}({dispatcher_exprs_str});"""

                if not is_redispatching_fn and len(self.static_dispatch_backend_indices) > 0:
                        # call() should go through static dispatch
                        fn_body = static_dispatch(f, sig, method=False,
                                                  backend_indices=self.static_dispatch_backend_indices)
                defns += f"""
// aten::{f.func}
{sig.defn(name=method_name, is_redispatching_fn=is_redispatching_fn)} {{
    {fn_body}
}}
"""
            return defns
        else:
            assert_never(self.target)


# Generates Functions.h, which provides the functional public C++ API,
# and the scaffolding to call into the dispatcher from these functions.
@dataclass(frozen=True)
class ComputeFunction:
    static_dispatch_backend_indices: List[BackendIndex]

    @method_with_native_function
    def __call__(self, f: NativeFunction) -> Optional[str]:
        if Variant.function not in f.variants:
            return None

        sig_group = CppSignatureGroup.from_native_function(
            f, method=False, fallback_binding=f.manual_cpp_binding
        )

        def generate_defn(faithful: bool) -> str:
            if faithful:
                sig = sig_group.faithful_signature
                assert sig is not None
            else:
                sig = sig_group.signature

            # See Note [The ATen Operators API]
            target_sig = DispatcherSignature.from_schema(f.func)
            exprs = translate(sig.arguments(), target_sig.arguments())
            exprs_str = ", ".join([e.expr for e in exprs])

<<<<<<< HEAD
            return f"""
=======
            static_dispatch_block = static_dispatch(
                f, sig, method=False, backend_indices=self.static_dispatch_backend_indices
            )
            if static_dispatch_block is None:
                return f"""
>>>>>>> 77d457f4
// aten::{f.func}
TORCH_API inline {sig.decl()} {{
    return at::_ops::{f.func.name.unambiguous_name()}::call({exprs_str});
}}
"""
<<<<<<< HEAD
=======
            else:
                return f"""
// aten::{f.func}
TORCH_API inline {sig.decl()} {{
    {static_dispatch_block}
}}
"""
>>>>>>> 77d457f4

        result = generate_defn(False)
        if sig_group.faithful_signature is not None:
            result += generate_defn(True)

        return result


# Generates TensorBody.h. This file provides the object-oriented (method-based)
# public C++ API, and the scaffolding to call into the dispatcher from these functions.
@dataclass(frozen=True)
class ComputeTensorMethod:
    target: Union[Literal[Target.DECLARATION], Literal[Target.DEFINITION]]
    static_dispatch_backend_indices: List[BackendIndex]

    @method_with_native_function
    def __call__(self, f: NativeFunction) -> Optional[str]:
        if Variant.method not in f.variants:
            return None

        assert not f.func.is_out_fn()
        assert f.func.arguments.self_arg is not None

        sig_group = CppSignatureGroup.from_native_function(
            f, method=True, fallback_binding=f.manual_cpp_binding
        )

        if self.target is Target.DECLARATION:
            result = f"{sig_group.signature.decl()} const;\n"
            if sig_group.faithful_signature is not None:
                result += f"{sig_group.faithful_signature.decl()} const;\n"
            return result

        if self.target is not Target.DEFINITION:
            assert_never(self.target)

        def generate_defn(faithful: bool) -> str:
            if faithful:
                sig = sig_group.faithful_signature
                assert sig is not None
            else:
                sig = sig_group.signature

            target_sig = DispatcherSignature.from_schema(f.func)
            exprs = translate(sig.arguments(), target_sig.arguments(), method=True)
            exprs_str = ", ".join([e.expr for e in exprs])

<<<<<<< HEAD
            return f"""
=======
            static_dispatch_block = static_dispatch(
                f, sig, method=True, backend_indices=self.static_dispatch_backend_indices
            )
            if static_dispatch_block is None:
                return f"""
>>>>>>> 77d457f4
// aten::{f.func}
inline {sig.defn(prefix="Tensor::")} const {{
    return at::_ops::{f.func.name.unambiguous_name()}::call({exprs_str});
}}
"""
        result = generate_defn(faithful=False)
        if sig_group.faithful_signature is not None:
            result += generate_defn(faithful=True)

        return result


# Generates RedispatchFunctions.h.
# This is similar to the C++ API defined in Functions.h, but provides access
# to the dispatcher's redispatch API.
@dataclass(frozen=True)
class ComputeRedispatchFunction:
    @method_with_native_function
    def __call__(self, f: NativeFunction) -> Optional[str]:
        # We unconditionally generate function variants of the redispatch API.
        # This is mainly because we can namespace functions separately, but not methods,
        sig_group = CppSignatureGroup.from_native_function(
            f, method=False, fallback_binding=f.manual_cpp_binding
        )

        def generate_defn(faithful: bool) -> str:
            if faithful:
                sig = sig_group.faithful_signature
                assert sig is not None
            else:
                sig = sig_group.signature

            target_sig = DispatcherSignature.from_schema(f.func)
            exprs = translate(sig.arguments(), target_sig.arguments())
            exprs_str = ", ".join(["dispatchKeySet"] + [a.expr for a in exprs])

            return f"""
// aten::{f.func}
TORCH_API inline {sig.decl(is_redispatching_fn=True)} {{
    return at::_ops::{f.func.name.unambiguous_name()}::redispatch({exprs_str});
}}
"""

        result = generate_defn(False)
        if sig_group.faithful_signature is not None:
            result += generate_defn(True)

        return result


# Generates ATenOpList.cpp, a runtime accessible list of all aten
# operators.
# TODO: This was historically used to help some JIT interop code
# figure out whether or not to treat aten namespace'd operators
# one way or another, we should reevaluate if this is actually needed.
@with_native_function
def compute_aten_op(f: NativeFunction) -> str:
    return f'{{"aten::{f.func.name.name}", "{f.func.name.overload_name}"}},'


# Generates MetaFunctions.h
def compute_meta_function_declaration(g: NativeFunctionsGroup) -> Optional[str]:
    if not g.structured:
        return None
    with native_function_manager(g.out):
        name = meta.name(g)
        args = structured.meta_arguments(g)
        args_str = ", ".join(a.decl() for a in args)
        parent_class = g.out.structured_inherits
        if parent_class is None:
            parent_class = "at::impl::MetaBase"
        meta_return = "void"
        precomputed = g.out.precomputed if g.structured else None

        if precomputed:
            # Generate the template declaration with one bool parameter for each
            # precomputed element. Each parameter is true if the corresponding (in
            # terms of position) precomputed element has been set.
            precomputed_values = [*precomputed.replace.values(), precomputed.add]
            precomputed_elements = [
                elem for replace_list in precomputed_values for elem in replace_list
            ]
            precomputed_template_parameters = [
                elem.name.upper() for elem in precomputed_elements
            ]
            precomputed_template_params_str = ", ".join(
                f"bool {param} = false" for param in precomputed_template_parameters
            )
            precompute_template_decl = f"template <{precomputed_template_params_str}>"

            # Generate a string containing declarations of all precomputed elements.
            precomputed_elements_with_cpp_types = [
                structured.argument_type(elem, binds=elem.name)
                for elem in precomputed_elements
            ]

            precomputed_elements_decl = ";\n".join(
                f"{elem.cpp_type(strip_ref=True)} {elem.name}"
                for elem in precomputed_elements_with_cpp_types
            )

            # Generate "setter" methods for each precomputed element. Each method will return
            # a new instance of precompute_out with the template parameter that corresponds to
            # the member set by the method to true (to indicate that it has been set).
            setter_methods = []
            for i, elem in enumerate(precomputed_elements):
                # Generate the signature. The return type will be the same
                # as the type of `this` but with the template parameter
                # corresponding to the element set by this method set to true.
                # The assert generated below will ensure that this template
                # parameter is false on the type of `this`.
                return_ty_templates = ", ".join(
                    precomputed_template_parameters[:i]
                    + ["true"]
                    + precomputed_template_parameters[i + 1 :]
                )
                return_ty = f"precompute_out<{return_ty_templates}>"
                elem_cpp_ty = precomputed_elements_with_cpp_types[i].cpp_type(
                    strip_ref=True
                )
                signature = f"{return_ty} set_{elem.name}({elem_cpp_ty} value)"

                # Generate an assert which checks that the
                # template parameter corresponding to the precomputed
                # element that is set by this method is false on the
                # class corresponding to the object that `this` points to.
                # This ensures that each element can be set only once.
                assert_msg = f'"{precomputed_elements[i].name} already set"'
                assert_stmt = f"static_assert({precomputed_template_parameters[i]} == false, {assert_msg});"

                # Generate the new object construction block. All state
                # except the element that this method sets is copied from the
                # object that `this` points to. The value for the element that
                # the method sets is taken from a method parameter.
                construction_stmts = []
                construction_stmts.append(f"{return_ty} ret;")

                for j, elem in enumerate(precomputed_elements):
                    if i == j:
                        construction_stmts.append(f"ret.{elem.name} = value;")
                    else:
                        construction_stmts.append(
                            f"ret.{elem.name} = this->{elem.name};"
                        )

                construction_stmts.append("return ret;")
                construction_block = "\n".join(construction_stmts)

                setter_methods.append(
                    f"""
                    {signature} {{
                        {assert_stmt}
                        {construction_block}
                    }}
                """
                )
            setter_methods_decl = "\n".join(setter_methods)

            # Meta should return an instance of the struct containing the precomputed elements.
            meta_return_template_params = ", ".join(
                ["true"] * len(precomputed_template_parameters)
            )
            # This typedef (actually a using statement) is needed so that TORCH_META_FUNC can reuse the return
            # type (which has a variable number of template parameters).
            meta_return_typedef = f"using meta_return_ty = precompute_out <{meta_return_template_params}>;"
            meta_return = "meta_return_ty"
            precomputed_decl = f"""
                {precompute_template_decl}
                struct TORCH_API precompute_out {{
                    {setter_methods_decl}
                    {precomputed_elements_decl};
            }};"""
        else:
            meta_return_typedef = ""
            precomputed_decl = ""

        return f"""\
struct TORCH_API structured_{name} : public {parent_class} {{
    {precomputed_decl}
    {meta_return_typedef}
    {meta_return} meta({args_str});
}};
"""


def needs_backend_select(f: NativeFunction, selector: SelectiveBuilder) -> bool:
    name = str(f.func.name.name)
    if name.endswith("_like") or name.startswith("new_"):
        return False
    if f.func.arguments.tensor_options is None:
        return False
    return selector.is_native_function_selected(f)


# Generates RegisterBackendSelect.cpp, a series of kernels which provide
# specialized computation of dispatch key for operator signatures which cannot
# be easily done automatically using templating.
@dataclass(frozen=True)
class ComputeBackendSelect:
    target: Union[Literal[Target.DEFINITION], Literal[Target.REGISTRATION]]

    # Selector object to determine which operators to generate
    # registration code for.
    selector: SelectiveBuilder

    @method_with_native_function
    def __call__(self, f: NativeFunction) -> Optional[str]:
        if not needs_backend_select(f, self.selector):
            return None

        name = native.name(f.func)
        native_sig = NativeSignature(f.func)

        native_tensor_args = [
            a
            for a in native_sig.arguments()
            if isinstance(a.argument, Argument) and a.argument.type.is_tensor_like()
        ]

        dispatcher_sig = DispatcherSignature.from_schema(f.func)

        sig: Union[NativeSignature, DispatcherSignature]
        sig = dispatcher_sig
        dispatcher_exprs = dispatcher_sig.exprs()
        dispatch_key = "c10::computeDispatchKey(dtype, layout, device)"

        if self.target is Target.DEFINITION:
            # I don't think there's actually a good reason to generate
            # these two cases differently
            # The first case could probably be improved though- it calls computeDispatchKeySet(),
            # which looks at TLS dispatch keys- there should not be any by the time we reach backend select.
            if native_tensor_args:
                tensor_args = ", ".join(a.name for a in native_tensor_args)
                compute_dk = f"""\
DispatchKeySet _dk_set = c10::DispatchKeySet({dispatch_key}) | c10::detail::multi_dispatch_key_set({tensor_args});
DispatchKeySet _dk_mask = c10::DispatchKeySet(DispatchKeySet::FULL_AFTER, DispatchKey::BackendSelect);
DispatchKeySet _dk = c10::impl::computeDispatchKeySet(_dk_set, _dk_mask);"""
            else:
                compute_dk = (
                    f"DispatchKeySet _dk = c10::DispatchKeySet({dispatch_key});"
                )
            return f"""\
// aten::{f.func}
C10_ALWAYS_INLINE
{sig.defn(name)} {{
  {compute_dk}
  return at::_ops::{f.func.name.unambiguous_name()}::redispatch(
      _dk, {', '.join(a.expr for a in dispatcher_exprs)});
}}
"""
        elif self.target is Target.REGISTRATION:
            return f"""m.impl("aten::{f.func.name}", TORCH_FN({name}));"""
        else:
            assert_never(self.target)


# ~~~~~~~~~~~~~~~~~~~~~~~~~~~~~~~~~~~~~~~~~~~~~~~~~~~~~~~~~~~~~~~~~~~ #
#
#                       YAML CODE GENERATION
#
# ~~~~~~~~~~~~~~~~~~~~~~~~~~~~~~~~~~~~~~~~~~~~~~~~~~~~~~~~~~~~~~~~~~~ #


def format_yaml(data: object) -> str:
    # Ignore alias in Dumper
    YamlDumper.ignore_aliases = lambda self, data: True  # type: ignore[assignment]

    # Support serializing OrderedDict
    def dict_representer(dumper: Any, data: Any) -> Any:
        return dumper.represent_dict(data.items())

    YamlDumper.add_representer(OrderedDict, dict_representer)  # type: ignore[no-untyped-call]
    # Some yaml parsers (e.g. Haskell's) don't understand line breaks.
    # width=1e9 turns off optional line breaks and improves
    # the portability of the outputted yaml.
    return yaml.dump(data, default_flow_style=False, Dumper=YamlDumper, width=1e9)  # type: ignore[no-any-return]


# For some reason, some defaults we write to YAML are written as native
# YAML objects, rather than doing them uniformly as strings.  This
# function detects those cases and converts them into native Python
# objects.
def pythonify_default(s: str) -> object:
    if s == "true":
        return True
    elif s == "false":
        return False

    try:
        return int(s)
    except ValueError:
        try:
            return float(s)
        except ValueError:
            return s


# What is a dynamic type?  Over time, the semantic meaning of
# dynamic type has degraded to meaninglessness (in the old days,
# it captured dtype-ness of types, but that has gone away with
# the removal of TH).  These days, it's mostly the same thing as
# the C++ API argument type, except that Tensor and Tensor?
# arguments simply present as Tensor.
#
# TODO: Get rid of dynamic_type, after getting tools/autograd
# to use the new codegen framework
def dynamic_type(t: Type) -> str:
    if isinstance(t, OptionalType):
        return dynamic_type(t.elem)
    # Note we don't use t.is_tensor_like() here because it would
    # also include Tensor[]
    if str(t) == "Tensor":
        return "at::Tensor"
    return cpp.argumenttype_type(t, mutable=False, binds="__placeholder__").cpp_type()


def compute_method_of_yaml(variants: Set[Variant]) -> List[str]:
    # This is written out explicitly to ensure that Tensor and
    # namespace are put into the list in the right order
    method_of = ["Type"]
    if Variant.method in variants:
        method_of.append("Tensor")
    if Variant.function in variants:
        method_of.append("namespace")
    return method_of


def compute_returns_yaml(
    f: NativeFunction,
) -> Tuple[List[Dict[str, str]], Dict[str, str]]:
    # Note [name and field_name]
    # ~~~~~~~~~~~~~~~~~~~~~~~~~~
    # To understand name_to_field_name, we must first talk about this
    # schema:
    #
    #   lstsq.X(Tensor self, Tensor A, *, Tensor(a!) X, Tensor(b!) qr) -> (Tensor(a!) solution, Tensor(b!) QR)
    #
    # There is something very odd about this schema: it is an out
    # variant of the function (that is to say, it will convert into
    # at::lstsq_out() in the C++ API), but the names of the output
    # return arguments don't match the keyword argument names of
    # the inputs.  It TURNS OUT that in this situation, the historical
    # Declarations.yaml we want to output is this (abbreviated to
    # only show relevant fields):
    #
    #   arguments:
    #     ...
    #   - field_name: solution
    #     name: X
    #   - field_name: QR
    #     name: qr
    #     ...
    #
    #   returns:
    #   - field_name: solution
    #     name: X
    #   - field_name: QR
    #     name: qr
    #
    # The name of the return fields is stored in 'field_name', and the
    # name of the arguments is stored in 'name'.  So when we process
    # arguments, we need a way to get at the corresponding return.  At
    # the moment, this is most conveniently done by constructing a
    # mapping from name (the argument concept) to field_name (the
    # return concept) while processing return arguments, since we don't
    # directly maintain this correspondence in the modeling of function
    # schema itself.
    #
    # See also https://github.com/pytorch/pytorch/issues/43114
    name_to_field_name: Dict[str, str] = {}

    # Compute the returns field of the YAML entry
    names = cpp.return_names(f)
    returns = []
    for i, (r, name) in enumerate(zip(f.func.returns, names)):
        ret = {
            "dynamic_type": dynamic_type(r.type),
            "name": name,
            "type": cpp.return_type(r).cpp_type(),
        }

        if r.name:
            # See Note [name and field_name]
            ret["field_name"] = r.name
            if f.func.is_out_fn():
                name_to_field_name[f.func.arguments.out[i].name] = r.name

        returns.append(ret)

    return returns, name_to_field_name


# arguments in yaml roughly corresponds to the public C++ API
def compute_cpp_argument_yaml(
    cpp_a: Binding,
    *,
    schema_order: bool,
    kwarg_only_set: Set[str],
    out_arg_set: Set[str],
    name_to_field_name: Dict[str, str],
) -> object:
    if isinstance(cpp_a.argument, TensorOptionsArguments):
        arg: Dict[str, object] = {
            "annotation": None,
            "dynamic_type": "at::TensorOptions",
            "is_nullable": False,
            "name": cpp_a.name,
            "type": cpp_a.type,
            "kwarg_only": True,
        }
        if cpp_a.default is not None:
            arg["default"] = cpp_a.default
        return arg
    elif isinstance(cpp_a.argument, SelfArgument):
        raise AssertionError()
    elif isinstance(cpp_a.argument, Argument):
        return compute_argument_yaml(
            cpp_a.argument,
            schema_order=schema_order,
            kwarg_only_set=kwarg_only_set,
            out_arg_set=out_arg_set,
            name_to_field_name=name_to_field_name,
        )


def compute_argument_yaml(
    a: Argument,
    *,
    schema_order: bool,
    kwarg_only_set: Set[str],
    out_arg_set: Set[str],
    name_to_field_name: Dict[str, str],
) -> object:
    arg: Dict[str, object] = {
        "annotation": str(a.annotation) if a.annotation else None,
        "dynamic_type": dynamic_type(a.type),
        "is_nullable": a.type.is_nullable(),
        "name": a.name,
        "type": cpp.argument_type(a, binds="__placeholder__").cpp_type(),
    }
    if a.default is not None:
        arg["default"] = pythonify_default(cpp.default_expr(a.default, a.type))
    if a.name in kwarg_only_set:
        arg["kwarg_only"] = True
    if a.name in out_arg_set:
        arg["output"] = True
        arg["allocate"] = True
        # See Note [name and field_name]
        if a.name in name_to_field_name:
            arg["field_name"] = name_to_field_name[a.name]
    # Historically, booleans don't get their size recorded, because it
    # is already built into the cpp type (e.g., std::array<bool, 4>)
    l = a.type.is_list_like()
    if l is not None and l.size is not None and str(l.elem) != "bool":
        arg["size"] = l.size
    return arg


@with_native_function
def compute_declaration_yaml(f: NativeFunction) -> object:
    returns, name_to_field_name = compute_returns_yaml(f)

    # These sets are used to conveniently test if an argument is a
    # kwarg-only or out argument
    kwarg_only_set = set(a.name for a in f.func.arguments.flat_kwarg_only)
    out_arg_set = set(a.name for a in f.func.arguments.out)

    sig_group = CppSignatureGroup.from_native_function(
        f, method=False, fallback_binding=False
    )
    cpp_args = sig_group.signature.arguments()
    arguments = [
        compute_cpp_argument_yaml(
            cpp_a,
            schema_order=False,
            kwarg_only_set=kwarg_only_set,
            out_arg_set=out_arg_set,
            name_to_field_name=name_to_field_name,
        )
        for cpp_a in cpp_args
    ]

    schema_order_jit_arguments = list(f.func.schema_order_arguments())

    schema_order_arguments = [
        compute_argument_yaml(
            a,
            schema_order=True,
            kwarg_only_set=kwarg_only_set,
            out_arg_set=out_arg_set,
            name_to_field_name=name_to_field_name,
        )
        for a in schema_order_jit_arguments
    ]

    cpp_schema_order_types = [
        # NB: method here doesn't matter
        r.type
        for a in schema_order_jit_arguments
        for r in cpp.argument(
            a,
            method=False,
            cpp_no_default_args=set(),
            faithful=False,
            has_tensor_options=False,
        )
    ]

    cpp_returns = cpp.returns_type(f.func.returns).cpp_type()
    schema_order_cpp_signature = f"{cpp_returns} ({', '.join(cpp_schema_order_types)})"

    is_factory_method = (
        any(isinstance(a.argument, TensorOptionsArguments) for a in cpp_args)
        and Variant.method not in f.variants
    )

    return OrderedDict(
        [
            ("name", cpp.name(f.func)),
            ("operator_name", str(f.func.name.name)),
            ("overload_name", str(f.func.name.overload_name)),
            ("manual_kernel_registration", f.manual_kernel_registration),
            (
                "category_override",
                f.category_override if f.category_override is not None else "",
            ),
            ("schema_string", f"aten::{f.func}"),
            ("arguments", arguments),
            ("schema_order_cpp_signature", schema_order_cpp_signature),
            ("schema_order_arguments", schema_order_arguments),
            ("method_of", compute_method_of_yaml(f.variants)),
            ("mode", "native"),
            ("python_module", "" if f.python_module is None else f.python_module),
            ("returns", returns),
            ("inplace", f.func.name.name.inplace),
            ("is_factory_method", is_factory_method),
            ("abstract", f.is_abstract),
            ("device_guard", f.device_guard),
            ("with_gil", False),
            ("deprecated", False),
            ("has_math_kernel", f.has_composite_implicit_autograd_kernel),
        ]
    )


# See Note [Auto generated composite kernels]
def has_autogenerated_composite_kernel(f: NativeFunction) -> bool:
    return (f.structured or f.structured_delegate is not None) and (
        f.func.kind() == SchemaKind.functional or f.func.kind() == SchemaKind.inplace
    )


@with_native_function_and_indices
def compute_registration_declarations(
    f: NativeFunction, backend_indices: Dict[DispatchKey, BackendIndex]
) -> str:
    name = dispatcher.name(f.func)
    returns_type = dispatcher.returns_type(
        f.func.returns
    ).cpp_type_registration_declarations()
    args = dispatcher.arguments(f.func)
    args_str = ", ".join(a.no_default().decl_registration_declarations() for a in args)
    comment_data: Dict[str, str] = {
        "schema": f"aten::{f.func}",
        # TODO: What exactly is the semantics of the 'dispatch' field?
        "dispatch": str(
            {k for k, v in backend_indices.items() if v.has_kernel(f)}
            != {DispatchKey.CompositeImplicitAutograd}
        ),
        "default": str(f.has_composite_kernel or has_autogenerated_composite_kernel(f)),
    }
    return f"""{returns_type} {name}({args_str}); // {json.dumps(comment_data)}
"""


# ~~~~~~~~~~~~~~~~~~~~~~~~~~~~~~~~~~~~~~~~~~~~~~~~~~~~~~~~~~~~~~~~~~~ #
#
#                           RUN IT ALL
#
# ~~~~~~~~~~~~~~~~~~~~~~~~~~~~~~~~~~~~~~~~~~~~~~~~~~~~~~~~~~~~~~~~~~~ #


def get_custom_build_selector(
    provided_op_registration_allowlist: Optional[List[str]],
    op_selection_yaml_path: Optional[str],
) -> SelectiveBuilder:
    assert not (
        provided_op_registration_allowlist is not None
        and op_selection_yaml_path is not None
    ), (
        "Both provided_op_registration_allowlist and "
        + "op_selection_yaml_path can NOT be provided at the "
        + "same time."
    )

    op_registration_allowlist: Optional[Set[str]] = None
    if provided_op_registration_allowlist is not None:
        op_registration_allowlist = set(provided_op_registration_allowlist)

    if op_registration_allowlist is not None:
        selector = SelectiveBuilder.from_legacy_op_registration_allow_list(
            op_registration_allowlist,
            True,
            False,
        )
    elif op_selection_yaml_path is not None:
        selector = SelectiveBuilder.from_yaml_path(op_selection_yaml_path)
    else:
        selector = SelectiveBuilder.get_nop_selector()

    return selector


def pre_group_native_functions(
    native_functions: Sequence[NativeFunction],
) -> Dict[FunctionSchema, Dict[SchemaKind, NativeFunction]]:
    pre_grouped_native_functions: Dict[
        FunctionSchema, Dict[SchemaKind, NativeFunction]
    ] = defaultdict(dict)
    for f in native_functions:
        d = pre_grouped_native_functions[f.func.signature()]
        assert f.func.kind() not in d
        d[f.func.kind()] = f
    return pre_grouped_native_functions


def get_grouped_by_view_native_functions(
    native_functions: Sequence[NativeFunction],
) -> Sequence[Union[NativeFunction, NativeFunctionsViewGroup]]:
    def maybe_create_view_group(
        d: Dict[ViewSchemaKind, NativeFunction]
    ) -> List[Union[NativeFunction, NativeFunctionsViewGroup]]:
        funcs: List[Union[NativeFunction, NativeFunctionsViewGroup]] = []
        if ViewSchemaKind.aliasing not in d:
            # Case 1: this op / op group is not aliasing, so we don't create a view group.
            # return the original (ungrouped) native functions instead.
            for func in d.values():
                funcs.append(func)
        else:
            # Case 2: this op group contains an aliasing op, so we create a ViewGroup for it.
            # The handling for out= ops here is unfortunate.
            # out= ops don't really make sense for view operators.
            # However, we have at least one existing {view}_copy.out operator in native_functions.yaml.
            # It shouldn't be part of a view group, so we explicitly don't group it.
            # There currently aren't any out= view ops (and there probably shouldn't be).
            # We also expect that when we hit this case, the `non_aliasing` op in the dict
            # *must* be a view_copy op (this is asserted in the NativeFunctionsViewGroup constructor)
            if ViewSchemaKind.out in d:
                funcs.append(d[ViewSchemaKind.out])

            funcs.append(
                NativeFunctionsViewGroup(
                    view=d[ViewSchemaKind.aliasing],
                    view_copy=d.get(ViewSchemaKind.non_aliasing, None),
                    view_inplace=d.get(ViewSchemaKind.inplace, None),
                )
            )
        return funcs

    grouped_by_views: Dict[
        FunctionSchema, Dict[ViewSchemaKind, NativeFunction]
    ] = defaultdict(dict)
    for f in native_functions:
        schema = f.func.view_signature()
        assert f.view_schema_kind not in grouped_by_views[schema]
        grouped_by_views[schema][f.view_schema_kind] = f

    return list(concatMap(maybe_create_view_group, grouped_by_views.values()))


def get_grouped_native_functions(
    native_functions: Sequence[NativeFunction],
) -> Sequence[Union[NativeFunction, NativeFunctionsGroup]]:
    def flatten_pre_group(
        d: Dict[SchemaKind, NativeFunction]
    ) -> Sequence[Union[NativeFunction, NativeFunctionsGroup]]:
        r = NativeFunctionsGroup.from_dict(d)
        if r is None:
            return list(d.values())
        else:
            return [r]

    # TODO: how come ValuesView isn't a Sequence lol
    pre_grouped_native_functions = pre_group_native_functions(native_functions)
    return list(
        concatMap(flatten_pre_group, list(pre_grouped_native_functions.values()))
    )


def gen_aggregated_headers(
    *,
    native_functions: Sequence[NativeFunction],
    grouped_native_functions: Sequence[Union[NativeFunction, NativeFunctionsGroup]],
    structured_native_functions: Sequence[NativeFunctionsGroup],
    static_dispatch_idx: List[BackendIndex],
    selector: SelectiveBuilder,
    backend_indices: Dict[DispatchKey, BackendIndex],
    cpu_fm: FileManager,
    cuda_fm: FileManager,
    functions_keys: Set[DispatchKey],
    dispatch_keys: Sequence[DispatchKey],
    rocm: bool,
) -> None:
    # Buck doesn't support dynamic output files, so we aggregate all operator
    # headers into a single file
<<<<<<< HEAD
    cpu_fm.write('NativeMetaFunctions.h', lambda: {
        'NativeMetaFunctions_includes': [],
        'NativeMetaFunctions_declarations': list(
            mapMaybe(compute_meta_function_declaration, structured_native_functions)),
    })
    method_native_functions = [fn for fn in native_functions
                               if Variant.method in fn.variants]
    non_method_native_functions = [fn for fn in native_functions
                                   if fn not in method_native_functions]
    cpu_fm.write('MethodOperators.h', lambda: {
        'MethodOperators_includes': [],
        'MethodOperators_declarations': list(mapMaybe(ComputeOperators(
            Target.DECLARATION, static_dispatch_backend_indices=static_dispatch_idx), method_native_functions)),
    })
    cpu_fm.write('Operators.h', lambda: {
        'Operators_includes': ['#include <ATen/MethodOperators.h>'],
        'static_dispatch_extra_headers': static_dispatch_extra_headers(static_dispatch_idx),
        'Operators_declarations': list(mapMaybe(ComputeOperators(
            Target.DECLARATION, static_dispatch_backend_indices=static_dispatch_idx), non_method_native_functions)),
    })
    cpu_fm.write('Functions.h', lambda: {
        'static_dispatch_extra_headers': static_dispatch_extra_headers(static_dispatch_idx),
        'Functions_includes': ['#include <ATen/Operators.h>'],
        'Functions_declarations': list(mapMaybe(ComputeFunction(
            static_dispatch_backend_indices=static_dispatch_idx), native_functions)),
    })
    cpu_fm.write('NativeFunctions.h', lambda: {
        'NativeFunctions_includes': ['#include <ATen/NativeMetaFunctions.h>'],
        'NativeFunctions_declarations': list(concatMap(
            # Convert to a set first to remove duplicate kernel names.
            # Backends are allowed to repeat kernel names; only generate the declaration once!
            lambda f: list(OrderedDict.fromkeys(concatMap(
                lambda backend_idx:
                    dest.compute_native_function_declaration(f, backend_idx),
                backend_indices.values()))),
            grouped_native_functions)),
    })
=======
    cpu_fm.write(
        "NativeMetaFunctions.h",
        lambda: {
            "NativeMetaFunctions_includes": [],
            "NativeMetaFunctions_declarations": list(
                mapMaybe(compute_meta_function_declaration, structured_native_functions)
            ),
        },
    )
    method_native_functions = [
        fn for fn in native_functions if Variant.method in fn.variants
    ]
    non_method_native_functions = [
        fn for fn in native_functions if fn not in method_native_functions
    ]
    cpu_fm.write(
        "MethodOperators.h",
        lambda: {
            "MethodOperators_includes": [],
            "MethodOperators_declarations": list(
                mapMaybe(ComputeOperators(Target.DECLARATION), method_native_functions)
            ),
        },
    )
    cpu_fm.write(
        "Operators.h",
        lambda: {
            "Operators_includes": ["#include <ATen/MethodOperators.h>"],
            "Operators_declarations": list(
                mapMaybe(
                    ComputeOperators(Target.DECLARATION), non_method_native_functions
                )
            ),
        },
    )
    cpu_fm.write(
        "Functions.h",
        lambda: {
            "static_dispatch_extra_headers": static_dispatch_extra_headers(
                static_dispatch_idx
            ),
            "Functions_includes": ["#include <ATen/Operators.h>"],
            "Functions_declarations": list(
                mapMaybe(
                    ComputeFunction(static_dispatch_backend_indices=static_dispatch_idx),
                    native_functions,
                )
            ),
        },
    )
    cpu_fm.write(
        "NativeFunctions.h",
        lambda: {
            "NativeFunctions_includes": ["#include <ATen/NativeMetaFunctions.h>"],
            "NativeFunctions_declarations": list(
                concatMap(
                    # Convert to a set first to remove duplicate kernel names.
                    # Backends are allowed to repeat kernel names; only generate the declaration once!
                    lambda f: list(
                        OrderedDict.fromkeys(
                            concatMap(
                                lambda backend_idx: dest.compute_native_function_declaration(
                                    f, backend_idx
                                ),
                                backend_indices.values(),
                            )
                        )
                    ),
                    grouped_native_functions,
                )
            ),
        },
    )
>>>>>>> 77d457f4

    for dispatch_key in dispatch_keys:
        fm = cuda_fm if is_cuda_dispatch_key(dispatch_key) else cpu_fm
        if dispatch_key in functions_keys:
            if dispatch_key in static_dispatch_keys(static_dispatch_idx):
                # See Note [Avoiding Include Cycles In Static Dispatch]
                inl_headers = ""
            else:
                inl_headers = f"#include <ATen/{dispatch_key}Functions_inl.h>"

            fm.write_with_template(
                f"{dispatch_key}Functions.h",
                "DispatchKeyFunctions.h",
                lambda: {
                    "dispatch_key": str(dispatch_key),
                    "inline_headers_for_nonstatic_build": inl_headers,
                },
            )
            fm.write_with_template(
                f"{dispatch_key}Functions_inl.h",
                "DispatchKeyFunctions_inl.h",
                lambda: {
                    "DispatchKeyFunctions_inl_includes": [],
                    "dispatch_namespace": dispatch_key.lower(),
                    "dispatch_namespaced_declarations": list(
                        concatMap(
                            dest.RegisterDispatchKey(
                                backend_indices[dispatch_key],
                                Target.NAMESPACED_DECLARATION,
                                selector,
                                rocm=rocm,
                                cpp_namespace="at::native",
                                class_method_name=None,
                                skip_dispatcher_op_registration=False,
                            ),
                            grouped_native_functions,
                        )
                    ),
                },
            )

        del fm


def gen_per_operator_headers(
    *,
    native_functions: Sequence[NativeFunction],
    grouped_native_functions: Sequence[Union[NativeFunction, NativeFunctionsGroup]],
    static_dispatch_idx: List[BackendIndex],
    selector: SelectiveBuilder,
    backend_indices: Dict[DispatchKey, BackendIndex],
    cpu_fm: FileManager,
    cuda_fm: FileManager,
    ops_fm: FileManager,
    functions_keys: Set[DispatchKey],
    dispatch_keys: Sequence[DispatchKey],
    rocm: bool,
) -> None:
    # For CMake builds, split operator declarations into separate headers in
    # the ATen/ops folder to split up header dependencies
    functions_by_root_name: Dict[str, List[NativeFunction]] = defaultdict(lambda: [])
    for fn in native_functions:
        functions_by_root_name[fn.root_name].append(fn)

    grouped_functions_by_root_name: Dict[
        str, List[Union[NativeFunction, NativeFunctionsGroup]]
    ] = defaultdict(lambda: [])
    for group in grouped_native_functions:
        name = group.root_name
        grouped_functions_by_root_name[name].append(group)

    for name, functions in functions_by_root_name.items():
        ops_fm.write_with_template(
<<<<<<< HEAD
            f'{name}_ops.h', 'Operator.h', lambda: {
                'static_dispatch_extra_headers': static_dispatch_extra_headers(static_dispatch_idx),
                'declarations': list(mapMaybe(ComputeOperators(
                    Target.DECLARATION, static_dispatch_backend_indices=static_dispatch_idx), functions)),
            })
=======
            f"{name}_ops.h",
            "Operator.h",
            lambda: {
                "declarations": list(
                    mapMaybe(ComputeOperators(Target.DECLARATION), functions)
                ),
            },
        )
>>>>>>> 77d457f4

        ops_fm.write_with_template(
            f"{name}.h",
            "Function.h",
            lambda: {
                "static_dispatch_ops_headers": list(
                    mapMaybe(
                        lambda fn: static_dispatch_ops_header(
                            fn, backend_index=static_dispatch_idx
                        ),
                        functions,
                    )
                ),
                "operator_includes": f"#include <ATen/ops/{name}_ops.h>",
                "function_definitions": list(
                    mapMaybe(
                        ComputeFunction(
                            static_dispatch_backend_indices=static_dispatch_idx
                        ),
                        functions,
                    )
                ),
            },
        )

        grouped_functions = grouped_functions_by_root_name.get(name, [])
        structured_functions = [
            fn
            for fn in grouped_functions
            if isinstance(fn, NativeFunctionsGroup) and fn.structured
        ]
        is_structured = len(structured_functions) > 0

        if is_structured:
            ops_fm.write_with_template(
                f"{name}_meta.h",
                "NativeMetaFunction.h",
                lambda: {
                    "meta_function_declarations": list(
                        mapMaybe(
                            compute_meta_function_declaration, structured_functions
                        )
                    ),
                },
            )

        ops_fm.write_with_template(
            f"{name}_native.h",
            "NativeFunction.h",
            lambda: {
                "extra_includes": (
                    f"#include <ATen/ops/{name}_meta.h>" if is_structured else []
                ),
                "native_function_declarations": list(
                    concatMap(
                        # Convert to a set first to remove duplicate kernel names.
                        # Backends are allowed to repeat kernel names; only generate the declaration once!
                        lambda f: list(
                            OrderedDict.fromkeys(
                                concatMap(
                                    lambda backend_idx: dest.compute_native_function_declaration(
                                        f, backend_idx
                                    ),
                                    backend_indices.values(),
                                )
                            )
                        ),
                        grouped_functions,
                    )
                ),
            },
        )

    for category, suffix in [
        ("Functions", ""),
        ("Operators", "_ops"),
        ("NativeMetaFunctions", "_meta"),
        ("NativeFunctions", "_native"),
    ]:
        cpu_fm.write(
            f"{category}.h",
            lambda: {
                "static_dispatch_extra_headers": [],
                f"{category}_includes": [
                    f"#include <ATen/ops/{name}{suffix}.h>"
                    for name in sorted(functions_by_root_name.keys())
                ],
                f"{category}_declarations": [],
            },
        )

    for dispatch_key in dispatch_keys:
        if dispatch_key not in functions_keys:
            continue

        dispatch_namespace = dispatch_key.lower()
        dispatch_names = []

        for name, functions in functions_by_root_name.items():
            grouped_functions = grouped_functions_by_root_name.get(name, [])
            declarations = list(
                concatMap(
                    dest.RegisterDispatchKey(
                        backend_indices[dispatch_key],
                        Target.NAMESPACED_DECLARATION,
                        selector,
                        rocm=rocm,
                        cpp_namespace="at::native",
                        class_method_name=None,
                        skip_dispatcher_op_registration=False,
                    ),
                    grouped_functions,
                )
            )

            if len(declarations) == 0:
                continue

            dispatch_names.append(name)
            ops_fm.write_with_template(
                f"{name}_{dispatch_namespace}_dispatch.h",
                "DispatchKeyFunction.h",
                lambda: {
                    "dispatch_namespace": dispatch_namespace,
                    "dispatch_namespaced_declarations": declarations,
                },
            )

        fm = cuda_fm if is_cuda_dispatch_key(dispatch_key) else cpu_fm
        if dispatch_key in static_dispatch_keys(static_dispatch_idx):
            # See Note [Avoiding Include Cycles In Static Dispatch]
            inl_headers = ""
        else:
            inl_headers = f"#include <ATen/{dispatch_key}Functions_inl.h>"

        fm.write_with_template(
            f"{dispatch_key}Functions.h",
            "DispatchKeyFunctions.h",
            lambda: {
                "dispatch_key": str(dispatch_key),
                "inline_headers_for_nonstatic_build": inl_headers,
            },
        )
        fm.write_with_template(
            f"{dispatch_key}Functions_inl.h",
            "DispatchKeyFunctions_inl.h",
            lambda: {
                "dispatch_namespace": dispatch_namespace,
                "DispatchKeyFunctions_inl_includes": [
                    f"#include <ATen/ops/{name}_{dispatch_namespace}_dispatch.h>"
                    for name in sorted(dispatch_names)
                ],
                "dispatch_namespaced_declarations": [],
            },
        )
        del fm

    cpu_fm.write(
        "MethodOperators.h",
        lambda: {
            "MethodOperators_includes": sorted(
                f"#include <ATen/ops/{name}_ops.h>"
                for name, functions in functions_by_root_name.items()
                if any(Variant.method in fn.variants for fn in functions)
            ),
            "MethodOperators_declarations": [],
        },
    )


def gen_headers(
    *,
    native_functions: Sequence[NativeFunction],
    grouped_native_functions: Sequence[Union[NativeFunction, NativeFunctionsGroup]],
    structured_native_functions: Sequence[NativeFunctionsGroup],
    static_dispatch_idx: List[BackendIndex],
    selector: SelectiveBuilder,
    backend_indices: Dict[DispatchKey, BackendIndex],
    core_fm: FileManager,
    cpu_fm: FileManager,
    cuda_fm: FileManager,
    ops_fm: FileManager,
    dispatch_keys: Sequence[DispatchKey],
    functions_keys: Set[DispatchKey],
    rocm: bool,
    per_operator_headers: bool,
) -> None:
    if per_operator_headers:
        gen_per_operator_headers(
            native_functions=native_functions,
            grouped_native_functions=grouped_native_functions,
            static_dispatch_idx=static_dispatch_idx,
            selector=selector,
            backend_indices=backend_indices,
            cpu_fm=cpu_fm,
            cuda_fm=cuda_fm,
            ops_fm=ops_fm,
            dispatch_keys=dispatch_keys,
            functions_keys=functions_keys,
            rocm=rocm,
        )
    else:
        gen_aggregated_headers(
            native_functions=native_functions,
            grouped_native_functions=grouped_native_functions,
            structured_native_functions=structured_native_functions,
            static_dispatch_idx=static_dispatch_idx,
            selector=selector,
            backend_indices=backend_indices,
            cpu_fm=cpu_fm,
            cuda_fm=cuda_fm,
            dispatch_keys=dispatch_keys,
            functions_keys=functions_keys,
            rocm=rocm,
        )

    def static_dispatch_method_headers() -> List[str]:
        return list(
            mapMaybe(
                lambda fn: static_dispatch_ops_header(
                    fn, backend_index=static_dispatch_idx
                ),
                [fn for fn in native_functions if Variant.method in fn.variants],
            )
        )

    core_fm.write(
        "TensorBody.h",
        lambda: {
            "static_dispatch_ops_headers": (
                static_dispatch_method_headers()
                if per_operator_headers
                else static_dispatch_extra_headers(
                    static_dispatch_idx, skip_tensor_include=True
                )
            ),
            "tensor_method_declarations": list(
                mapMaybe(
                    ComputeTensorMethod(
                        target=Target.DECLARATION,
                        static_dispatch_backend_indices=static_dispatch_idx,
                    ),
                    native_functions,
                )
            ),
            "tensor_method_definitions": list(
                mapMaybe(
                    ComputeTensorMethod(
                        target=Target.DEFINITION,
                        static_dispatch_backend_indices=static_dispatch_idx,
                    ),
                    native_functions,
                )
            ),
        },
    )

    cpu_fm.write(
        "RedispatchFunctions.h",
        lambda: {
            "function_redispatch_definitions": list(
                mapMaybe(ComputeRedispatchFunction(), native_functions)
            ),
        },
    )

    cpu_fm.write(
        "RegistrationDeclarations.h",
        lambda: {
            "registration_declarations": [
                compute_registration_declarations(f, backend_indices)
                for f in native_functions
            ],
        },
    )

    def gen_aten_interned_strings() -> Dict[str, str]:
        attrs = set()  # All function argument names
        names = set()  # All ATen function names
        for func in native_functions:
            names.add(str(func.func.name.name))
            # Some operators don't have a functional variant but we still create a
            # symbol without the underscore
            names.add(func.func.name.name.base)

            for arg in func.func.schema_order_arguments():
                attrs.add(arg.name)

        # These are keywords in C++, so aren't valid symbol names
        # https://en.cppreference.com/w/cpp/language/operator_alternative
        names -= set(
            [
                "and",
                "and_eq",
                "bitand",
                "bitor",
                "compl",
                "not",
                "not_eq",
                "or",
                "or_eq",
                "xor",
                "xor_eq",
            ]
        )

        return {
            "aten_symbols": " \\\n".join(
                [f"_(aten, {name})" for name in sorted(names)]
            ),
            "attr_symbols": " \\\n".join(
                [f"_(attr, {name})" for name in sorted(attrs)]
            ),
        }

    core_fm.write("aten_interned_strings.h", gen_aten_interned_strings)


def gen_source_files(
    *,
    native_functions: Sequence[NativeFunction],
    grouped_native_functions: Sequence[Union[NativeFunction, NativeFunctionsGroup]],
    structured_native_functions: Sequence[NativeFunctionsGroup],
    native_functions_with_view_groups: Sequence[
        Union[NativeFunction, NativeFunctionsViewGroup]
    ],
    selector: SelectiveBuilder,
    static_dispatch_idx: List[BackendIndex],
    backend_indices: Dict[DispatchKey, BackendIndex],
    core_fm: FileManager,
    cpu_fm: FileManager,
    cpu_vec_fm: FileManager,
    cuda_fm: FileManager,
    dispatch_keys: Sequence[DispatchKey],
    functions_keys: Set[DispatchKey],
    rocm: bool,
    force_schema_registration: bool,
    per_operator_headers: bool,
    skip_dispatcher_op_registration: bool,
) -> None:
    extra_cuda_headers = """\
#include <c10/cuda/CUDAGuard.h>
#include <ATen/cuda/ATenCUDAGeneral.h>
#include <ATen/cuda/CUDADevice.h>
#include <ATen/cuda/CUDAContext.h>"""
    if rocm:
        extra_cuda_headers = """\
#include <ATen/hip/impl/HIPGuardImplMasqueradingAsCUDA.h>
#include <ATen/hip/ATenHIPGeneral.h>
#include <ATen/hip/HIPDevice.h>
#include <ATen/hip/HIPContext.h>"""

    for dispatch_key in dispatch_keys:
        fm = cuda_fm if is_cuda_dispatch_key(dispatch_key) else cpu_fm

        if per_operator_headers:

            def operator_headers() -> List[str]:
                headers = []
                for g in grouped_native_functions:
                    is_registered = False
                    if backend_index.has_kernel(g):
                        is_registered = True
                    # The above has_kernel test on a group will only test for
                    # the existence of out dispatch, because that's how
                    # structured kernels work. But sometimes functions can be
                    # grouped but not be structured, and then you need to check
                    # each individual piece, as they may have manual dispatch
                    # entries.
                    elif isinstance(g, NativeFunctionsGroup) and any(
                        backend_index.has_kernel(fn) for fn in g.functions()
                    ):
                        is_registered = True
                    # TODO: this condition is a bit questionable
                    elif g.structured and dispatch_key in (
                        DispatchKey.Meta,
                        DispatchKey.CompositeExplicitAutograd,
                    ):
                        is_registered = True
                    if not is_registered:
                        continue

                    headers.append(f"#include <ATen/ops/{g.root_name}_native.h>")
                    if dispatch_key == DispatchKey.CompositeExplicitAutograd:
                        headers.append(f"#include <ATen/ops/{g.root_name}.h>")
                    if dispatch_key in functions_keys:
                        headers.append(
                            f"#include <ATen/ops/{g.root_name}_{dispatch_namespace}_dispatch.h>"
                        )

                return sorted(set(headers))

        else:

            def operator_headers() -> List[str]:
                headers = ["#include <ATen/NativeFunctions.h>"]
                if dispatch_key == DispatchKey.CompositeExplicitAutograd:
                    headers.append("#include <ATen/Functions.h>")
                if dispatch_key in functions_keys:
                    headers.append(f"#include <ATen/{dispatch_key!s}Functions.h>")
                return headers

        backend_index = backend_indices[dispatch_key]
        dispatch_registrations_body = (
            ""
            if skip_dispatcher_op_registration
            else "\n".join(
                list(
                    concatMap(
                        dest.RegisterDispatchKey(
                            backend_index,
                            Target.REGISTRATION,
                            selector,
                            rocm=rocm,
                            cpp_namespace="at::native",
                            class_method_name=None,
                            skip_dispatcher_op_registration=skip_dispatcher_op_registration,
                        ),
                        grouped_native_functions,
                    )
                )
            )
        )
        static_template = CodeTemplate(
            """\
TORCH_LIBRARY_IMPL(aten, $dispatch_key, m) {
    $dispatch_registrations_body
};"""
        )
        static_init_dispatch_registrations = static_template.substitute(
            dispatch_key=dispatch_key,
            dispatch_registrations_body=dispatch_registrations_body,
        )
        dispatch_namespace = str(dispatch_key).lower()
        fm.write_with_template(
            f"Register{dispatch_key}.cpp",
            "RegisterDispatchKey.cpp",
            lambda: {
                "extra_cuda_headers": extra_cuda_headers
                if is_cuda_dispatch_key(dispatch_key)
                else "",
                "external_backend_headers": "",
                "dispatch_headers": dest.gen_registration_headers(
                    backend_index, per_operator_headers, rocm
                ),
                "ops_headers": operator_headers(),
                "DispatchKey": dispatch_key,
                "dispatch_namespace": dispatch_key.lower(),
                "dispatch_helpers": dest.gen_registration_helpers(backend_index),
                "dispatch_namespaced_definitions": list(
                    concatMap(
                        dest.RegisterDispatchKey(
                            backend_index,
                            Target.NAMESPACED_DEFINITION,
                            selector,
                            rocm=rocm,
                            cpp_namespace="at::native",
                            class_method_name=None,
                            skip_dispatcher_op_registration=skip_dispatcher_op_registration,
                        ),
                        grouped_native_functions,
                    )
                ),
                "dispatch_anonymous_definitions": list(
                    concatMap(
                        dest.RegisterDispatchKey(
                            backend_index,
                            Target.ANONYMOUS_DEFINITION,
                            selector,
                            rocm=rocm,
                            cpp_namespace="at::native",
                            class_method_name=None,
                            skip_dispatcher_op_registration=skip_dispatcher_op_registration,
                        ),
                        grouped_native_functions,
                    )
                ),
                "static_init_dispatch_registrations": static_init_dispatch_registrations,
                "deferred_dispatch_registrations": "",
            },
        )

        for g in structured_native_functions:
            if not g.out.ufunc_inner_loop or not is_ufunc_dispatch_key(dispatch_key):
                continue
            name = g.functional.func.name.name
            if dispatch_key is DispatchKey.CPU:
                assert fm is cpu_fm
                fm.write_with_template(
                    f"UfuncCPU_{name}.cpp",
                    "UfuncCPU.cpp",
                    lambda: {
                        "meta_declaration": compute_meta_function_declaration(g),
                        "native_declaration": dest.compute_native_function_declaration(
                            g, backend_indices[dispatch_key]
                        ),
                        "native_definitions": dest.compute_ufunc_cpu(g),
                    },
                )
                cpu_vec_fm.write_with_template(
                    f"UfuncCPUKernel_{name}.cpp",
                    "UfuncCPUKernel.cpp",
                    lambda: {
                        "name": name,
                        "native_definitions": dest.compute_ufunc_cpu_kernel(g),
                    },
                )
            elif dispatch_key is DispatchKey.CUDA:
                cuda_headers = "#include <ATen/native/cuda/Loops.cuh>"
                if rocm:
                    cuda_headers = "#include <ATen/native/hip/Loops.cuh>"
                fm.write_with_template(
                    f"UfuncCUDA_{name}.cu",
                    "UfuncCUDA.cu",
                    lambda: {
                        "name": name,
                        "cuda_headers": cuda_headers,
                        "meta_declaration": compute_meta_function_declaration(g),
                        "native_declaration": dest.compute_native_function_declaration(
                            g, backend_indices[dispatch_key]
                        ),
                        "native_definitions": dest.compute_ufunc_cuda(g),
                    },
                )
            else:
                raise AssertionError(f"unrecognized {dispatch_key} for ufunc")

        del fm

    # BackendSelect is generated specially
    def gen_backend_select() -> Dict[str, List[str]]:
        relevant_fns = [
            fn for fn in native_functions if needs_backend_select(fn, selector)
        ]
        return {
            "ops_headers": [
                f"#include <ATen/ops/{fn.root_name}_ops.h>" for fn in relevant_fns
            ],
            "backend_select_method_definitions": list(
                mapMaybe(
                    ComputeBackendSelect(Target.DEFINITION, selector), relevant_fns
                )
            ),
            "backend_select_function_registrations": list(
                mapMaybe(
                    ComputeBackendSelect(Target.REGISTRATION, selector), relevant_fns
                )
            ),
        }

    cpu_fm.write("RegisterBackendSelect.cpp", gen_backend_select)

    schema_selector = selector
    if force_schema_registration:
        schema_selector = SelectiveBuilder.get_nop_selector()
    cpu_fm.write(
        "RegisterSchema.cpp",
        lambda: {
            "schema_registrations": []
            if skip_dispatcher_op_registration
            else list(mapMaybe(RegisterSchema(schema_selector), native_functions)),
        },
    )

    def key_func(
        fn: Union[NativeFunction, NativeFunctionsGroup, NativeFunctionsViewGroup]
    ) -> str:
        return fn.root_name

    cpu_fm.write_sharded(
        "Operators.cpp",
        native_functions,
        key_fn=key_func,
        env_callable=lambda fn: {
<<<<<<< HEAD
            'operator_headers': [f'#include <ATen/ops/{fn.root_name}.h>'],
            'definitions': [ComputeOperators(Target.DEFINITION, static_dispatch_backend_indices=static_dispatch_idx)(fn)]},
=======
            "operator_headers": [f"#include <ATen/ops/{fn.root_name}.h>"],
            "definitions": [ComputeOperators(Target.DEFINITION)(fn)],
        },
>>>>>>> 77d457f4
        num_shards=5,
        sharded_keys={"operator_headers", "definitions"},
    )

    cpu_fm.write("Functions.cpp", lambda: {})

    core_fm.write("TensorMethods.cpp", lambda: {})

    core_fm.write(
        "ATenOpList.cpp",
        lambda: {
            "aten_ops": list(mapMaybe(compute_aten_op, native_functions)),
        },
    )

    # We need to easily map from [inplace_op_name] -> [functional_op] for the functionalization pass,
    # so here I generate a mapping from every operator name to its corresponding functional NativeFunction (if it exist).
    pre_grouped_d: Dict[
        FunctionSchema, Dict[SchemaKind, NativeFunction]
    ] = pre_group_native_functions(native_functions)
    to_functional_op: Dict[OperatorName, Optional[NativeFunction]] = {
        k: v
        for d in [
            {
                f.func.name: pre_grouped_d[func][SchemaKind.functional]
                if SchemaKind.functional in pre_grouped_d[func].keys()
                else None
                for f in pre_grouped_d[func].values()
            }
            for func in pre_grouped_d.keys()
        ]
        for k, v in d.items()
    }

    def functionalization_env_callable(
        g: Union[NativeFunction, NativeFunctionsViewGroup]
    ) -> Dict[str, List[str]]:
        def gen_op_headers(
            g: Union[NativeFunction, NativeFunctionsViewGroup]
        ) -> List[str]:
            if isinstance(g, NativeFunctionsViewGroup):
                # view ops always get a functionalization kernel
                headers = [
                    f"#include <ATen/ops/{g.view.root_name}_native.h>",
                    f"#include <ATen/ops/{g.view.root_name}_ops.h>",
                ]
                if g.view_copy is not None:
                    headers += [
                        f"#include <ATen/ops/{g.view_copy.root_name}_native.h>",
                        f"#include <ATen/ops/{g.view_copy.root_name}_ops.h>",
                    ]
                return headers
            else:
                f = g
                return [
                    f"#include <ATen/ops/{f.root_name}_native.h>",
                    f"#include <ATen/ops/{f.root_name}_ops.h>",
                ]

        return {
            "ops_headers": gen_op_headers(g),
            "func_definitions": gen_functionalization_definition(
                selector,
                g,
                # We need to manually map inplace ops to their out-of-place variants
                # (we can't do this with NativeFunctionsGroup today because not all inplace ops have out= variants)
                None
                if isinstance(g, NativeFunctionsViewGroup)
                else to_functional_op.get(g.func.name, None),
            ),
            "func_registrations": gen_functionalization_registration(
                selector,
                g,
                backend_indices[DispatchKey.CompositeImplicitAutograd],
            ),
        }

    cpu_fm.write_sharded(
        "RegisterFunctionalization.cpp",
        native_functions_with_view_groups,
        key_fn=key_func,
        env_callable=functionalization_env_callable,
        num_shards=4,
        sharded_keys={
            "ops_headers",
            "func_definitions",
            "func_registrations",
            "func_add_back_views_definitions",
            "func_add_back_views_registrations",
        },
    )

    cpu_fm.write(
        "FunctionalInverses.h",
        lambda: {
            "view_inverse_declarations": list(
                mapMaybe(
                    lambda g: gen_functionalization_view_inverse_declaration(
                        selector, g
                    ),
                    [
                        g
                        for g in native_functions_with_view_groups
                        if isinstance(g, NativeFunctionsViewGroup)
                    ],
                )
            )
        },
    )

    # Note [view_copy NativeFunctions]
    # Every view operator in native_functions.yaml that is not CompositeImplicitAutograd
    # needs to have a corresponding non-aliasing {view}_copy variant.
    # Backends that use functionalization and don't know how to handle aliasing ops
    # are expected to implement kernels for these {view}_copy kernels instead.
    # The code for {view}_copy operators in core is pretty boilerplate-heavy however,
    # so we codegen the following:
    # (1) A CompositeExplicitAutograd kernel for every {view}_copy operator.
    #     These are never explicitly invoked by the functionalization pass,
    #     but they could theoretically be called from user code (I added these kernels for completeness,
    #     since the ops are part of the public API).
    # (2) A derivative formula for every {view}_copy operator
    #     {view}_copy operators can re-use the same derivative formulas as their {view} op counterparts,
    #     so rather than stamping all of the entries out in derivatives.yaml,
    #     we codegen them in.
    #     This is similar to how autograd codegen doesn't require inplace ops to have a derivatives.yaml entry.
    cpu_fm.write(
        "CompositeViewCopyKernels.cpp",
        lambda: {
            "ops_headers": [
                "\n".join(
                    f"#include <ATen/ops/{f.root_name}_ops.h>"
                    for f in (
                        [g.view] if g.view_copy is None else [g.view, g.view_copy]
                    )
                )
                for g in native_functions_with_view_groups
                if isinstance(g, NativeFunctionsViewGroup)
            ],
            "CompositeViewCopyKernel_Definitions": list(
                mapMaybe(
                    gen_composite_view_copy_kernel,
                    [
                        g
                        for g in native_functions_with_view_groups
                        if isinstance(g, NativeFunctionsViewGroup)
                    ],
                )
            ),
        },
    )


def gen_declarations_yaml(
    cpu_fm: FileManager, native_functions: Sequence[NativeFunction]
) -> None:
    cpu_fm.write(
        "Declarations.yaml",
        lambda: format_yaml([compute_declaration_yaml(f) for f in native_functions]),
    )


def main() -> None:
    parser = argparse.ArgumentParser(description="Generate ATen source files")
    parser.add_argument(
        "-s",
        "--source-path",
        help="path to source directory for ATen",
        default="aten/src/ATen",
    )
    parser.add_argument(
        "-o",
        "--output-dependencies",
        help="output a list of dependencies into the given file and exit",
    )
    parser.add_argument(
        "--dry-run",
        action="store_true",
        help="run without writing any files (still updates outputs)",
    )
    parser.add_argument(
        "--per-operator-headers",
        action="store_true",
        help="generate separate headers per operator in ATen/ops",
    )
    parser.add_argument(
        "-d", "--install_dir", help="output directory", default="build/aten/src/ATen"
    )
    parser.add_argument(
        "--rocm",
        action="store_true",
        help="reinterpret CUDA as ROCm/HIP and adjust filepaths accordingly",
    )
    # TODO: --op_registration_whitelist will be removed when all call-sites
    # for gen.py are moved over to using the operator YAML file for mobile
    # custom build.
    parser.add_argument(
        "--op_registration_whitelist",
        nargs="*",
        help="filter op registrations by the whitelist (if set); "
        "each item is `namespace`::`operator name` without overload name; "
        "e.g.: aten::empty aten::conv2d ...",
    )
    parser.add_argument(
        "--op_selection_yaml_path",
        help="Provide a path to the operator selection (for custom build) YAML "
        "that contains the information about the set of selected operators "
        "and their categories (training, ...). Each operator is either a "
        "full operator name with overload or just a bare operator name. "
        "The operator names also contain the namespace prefix (e.g. aten::)",
    )
    parser.add_argument(
        "--backend_whitelist",
        nargs="*",
        help="filter dispatch backend by the whitelist (if set), "
        "e.g.: CPU CUDA QuantizedCPU ...",
    )
    parser.add_argument(
        '--static_dispatch_backend',
        nargs='*',
        help='generate static dispatch code for the specific backend (if set)')
    parser.add_argument(
        "--skip_dispatcher_op_registration",
        action="store_true",
        help="Avoid registering operators into the dispatcher.",
    )
    parser.add_argument(
        "--force_schema_registration",
        action="store_true",
        help="force it to generate schema-only registrations for all ops, including"
        "those that are not listed on --op_registration_whitelist",
    )
    parser.add_argument(
        "--generate",
        type=str,
        nargs="*",
        choices=["headers", "sources", "declarations_yaml"],
        default=["headers", "sources", "declarations_yaml"],
        help="Generate only a subset of files",
    )
    options = parser.parse_args()

    selector = get_custom_build_selector(
        options.op_registration_whitelist,
        options.op_selection_yaml_path,
    )

    native_yaml_path = os.path.join(options.source_path, "native/native_functions.yaml")
    parsed_yaml = parse_native_yaml(native_yaml_path)
    native_functions, backend_indices = (
        parsed_yaml.native_functions,
        parsed_yaml.backend_indices,
    )

    grouped_native_functions = get_grouped_native_functions(native_functions)
    structured_native_functions = [
        g for g in grouped_native_functions if isinstance(g, NativeFunctionsGroup)
    ]
    native_functions_with_view_groups = get_grouped_by_view_native_functions(
        native_functions
    )

    template_dir = os.path.join(options.source_path, "templates")

    # NB: It is mandatory to NOT use os.path.join here, as the install directory
    # will eventually be ingested by cmake, which does not respect Windows style
    # path slashes.  If you switch this to use os.path.join, you'll get an error
    # like:
    #
    #   Syntax error in cmake code when parsing string
    #
    #     C:/Jenkins/workspace/pytorch-builds/pytorch-win-ws2016-cuda9-cudnn7-py3-build/build/aten/src/ATen\core/TensorMethods.h
    #
    #   Invalid character escape '\c'.
    core_install_dir = f"{options.install_dir}/core"
    pathlib.Path(core_install_dir).mkdir(parents=True, exist_ok=True)
    ops_install_dir = f"{options.install_dir}/ops"
    pathlib.Path(ops_install_dir).mkdir(parents=True, exist_ok=True)

    core_fm = make_file_manager(options=options, install_dir=core_install_dir)
    cpu_fm = make_file_manager(options=options)
    cpu_vec_fm = make_file_manager(options=options)
    cuda_fm = make_file_manager(options=options)
    ops_fm = make_file_manager(options=options, install_dir=ops_install_dir)

    extra_cuda_headers = """\
#include <c10/cuda/CUDAGuard.h>
#include <ATen/cuda/ATenCUDAGeneral.h>
#include <ATen/cuda/CUDADevice.h>
#include <ATen/cuda/CUDAContext.h>"""
    if options.rocm:
        extra_cuda_headers = """\
#include <ATen/hip/impl/HIPGuardImplMasqueradingAsCUDA.h>
#include <ATen/hip/ATenHIPGeneral.h>
#include <ATen/hip/HIPDevice.h>
#include <ATen/hip/HIPContext.h>"""

    from tools.codegen.model import dispatch_keys

    # Only a limited set of dispatch keys get CPUFunctions.h headers generated
    # for them; this is the set
    functions_keys = {
        DispatchKey.CPU,
        DispatchKey.CUDA,
        DispatchKey.CompositeImplicitAutograd,
        DispatchKey.CompositeExplicitAutograd,
        DispatchKey.Meta,
    }
    if options.backend_whitelist:
        dispatch_keys = [
            k
            for k in dispatch_keys
            if is_generic_dispatch_key(k) or str(k) in options.backend_whitelist
        ]

    static_dispatch_idx: List[BackendIndex] = []
    if options.static_dispatch_backend:
        static_dispatch_idx = [backend_indices[DispatchKey.parse(key)] for key in options.static_dispatch_backend]
        for key in options.static_dispatch_backend:
            dp_key = DispatchKey.parse(key)
            if dp_key not in functions_keys:
                functions_keys.add(dp_key)

    if "sources" in options.generate:
        gen_source_files(
            native_functions=native_functions,
            grouped_native_functions=grouped_native_functions,
            structured_native_functions=structured_native_functions,
            native_functions_with_view_groups=native_functions_with_view_groups,
            selector=selector,
            static_dispatch_idx=static_dispatch_idx,
            backend_indices=backend_indices,
            core_fm=core_fm,
            cpu_fm=cpu_fm,
            cpu_vec_fm=cpu_vec_fm,
            cuda_fm=cuda_fm,
            dispatch_keys=dispatch_keys,
            functions_keys=functions_keys,
            rocm=options.rocm,
            force_schema_registration=options.force_schema_registration,
            per_operator_headers=options.per_operator_headers,
            skip_dispatcher_op_registration=options.skip_dispatcher_op_registration,
        )

    if "headers" in options.generate:
        gen_headers(
            native_functions=native_functions,
            grouped_native_functions=grouped_native_functions,
            structured_native_functions=structured_native_functions,
            static_dispatch_idx=static_dispatch_idx,
            selector=selector,
            backend_indices=backend_indices,
            core_fm=core_fm,
            cpu_fm=cpu_fm,
            cuda_fm=cuda_fm,
            ops_fm=ops_fm,
            dispatch_keys=dispatch_keys,
            functions_keys=functions_keys,
            rocm=options.rocm,
            per_operator_headers=options.per_operator_headers,
        )

    if "declarations_yaml" in options.generate:
        gen_declarations_yaml(native_functions=native_functions, cpu_fm=cpu_fm)

    if options.output_dependencies:
        depfile_path = pathlib.Path(options.output_dependencies).resolve()
        depfile_name = depfile_path.name
        depfile_stem = depfile_path.stem

        for fm, prefix in [
            (cpu_fm, ""),
            (cpu_vec_fm, "cpu_vec_"),
            (core_fm, "core_"),
            (cuda_fm, "cuda_"),
            (ops_fm, "ops_"),
        ]:
            varname = prefix + depfile_stem
            path = depfile_path.parent / (prefix + depfile_name)
            fm.write_outputs(varname, str(path))


if __name__ == "__main__":
    main()<|MERGE_RESOLUTION|>--- conflicted
+++ resolved
@@ -8,25 +8,6 @@
 import json
 from dataclasses import dataclass
 
-<<<<<<< HEAD
-from tools.codegen.model import (STRUCTURED_DISPATCH_KEYS, Argument,
-                                 DispatchKey, FunctionSchema,
-                                 Location, NativeFunction,
-                                 NativeFunctionsGroup, OperatorName,
-                                 BackendIndex, BackendMetadata,
-                                 OptionalType, SchemaKind, SelfArgument,
-                                 TensorOptionsArguments, Type, Variant,
-                                 is_cuda_dispatch_key,
-                                 is_generic_dispatch_key,
-                                 is_ufunc_dispatch_key,
-                                 NativeFunctionsViewGroup,
-                                 ViewSchemaKind,
-                                 BaseOperatorName,
-                                 Tag)
-from tools.codegen.api.types import (Binding, CppSignatureGroup,
-                                     DispatcherSignature, NativeSignature,
-                                     SpecialArgName, NamedCType)
-=======
 from tools.codegen.model import (
     STRUCTURED_DISPATCH_KEYS,
     Argument,
@@ -54,12 +35,12 @@
 )
 from tools.codegen.api.types import (
     Binding,
-    CppSignature,
     CppSignatureGroup,
     DispatcherSignature,
+    NamedCType,
     NativeSignature,
+    SpecialArgName,
 )
->>>>>>> 77d457f4
 from tools.codegen.api import cpp
 import tools.codegen.api.dispatcher as dispatcher
 import tools.codegen.api.native as native
@@ -315,18 +296,10 @@
 
 
 def static_dispatch_extra_headers(
-    backend: Optional[BackendIndex], skip_tensor_include: bool = False
+        backends: List[BackendIndex]
 ) -> List[str]:
-    if skip_tensor_include:
-        # See Note [Avoiding Include Cycles In Static Dispatch]
-        maybe_inl = "_inl"
-    else:
-        maybe_inl = ""
-    return [
-        f"#include <ATen/{dispatch_key}Functions{maybe_inl}.h>"
-        for dispatch_key in static_dispatch_keys(backend)
-    ]
-
+    return [f'#include <ATen/{dispatch_key}Functions.h>'
+            for dispatch_key in static_dispatch_keys(backends)]
 
 def generate_static_dispatch(
     f: NativeFunction,
@@ -376,33 +349,48 @@
         return f'return at::{DispatchKey.CompositeExplicitAutograd.lower()}::{name}({exprs_str});'
     elif f.has_composite_implicit_autograd_kernel:
         return f'return at::{DispatchKey.CompositeImplicitAutograd.lower()}::{name}({exprs_str});'
+
+
+def generate_static_dispatch(
+    f: NativeFunction,
+    cpp_sig: CppSignature, *,
+    method: bool,
+    backend_index: Optional[BackendIndex]
+) -> str:
+    if backend_index is None or f.manual_kernel_registration:
+        return ""
+    target_sig = CppSignatureGroup.from_native_function(f, method=False, fallback_binding=False).signature
+    name = target_sig.name()
+    exprs = translate(cpp_sig.arguments(), target_sig.arguments(), method=method)
+    exprs_str = ', '.join(a.expr for a in exprs)
+    if f.structured_delegate is not None:
+        # TODO: for ops with structured_delegate it should check the dispatch table of
+        # the out variant instead. For now, these structured ops all have CPU/CUDA kernels
+        # so we always dispatch to the `backend`, but this could be wrong when we
+        # migrate math/default_backend ops to use structured delegate.
+        if backend_index.has_kernel(f) or backend_index.dispatch_key in STRUCTURED_DISPATCH_KEYS:
+            return f'return at::{backend_index.dispatch_key.lower()}::{name}({exprs_str});'
+        else:
+            return f'TORCH_CHECK(false, "Static dispatch does not support {name} for {backend_index.dispatch_key}.");'
+
+    if backend_index.has_kernel(f):
+        return f'return at::{backend_index.dispatch_key.lower()}::{name}({exprs_str});'
+    elif f.has_composite_explicit_autograd_kernel:
+        return f'return at::{DispatchKey.CompositeExplicitAutograd.lower()}::{name}({exprs_str});'
+    elif f.has_composite_implicit_autograd_kernel:
+        return f'return at::{DispatchKey.CompositeImplicitAutograd.lower()}::{name}({exprs_str});'
     return f'TORCH_CHECK(false, "Static dispatch does not support {name} for {backend_index.dispatch_key}.");'
 
 
 def static_dispatch(
-<<<<<<< HEAD
-        f: NativeFunction, sig: DispatcherSignature,
-        *, method: bool, backend_indices: List[BackendIndex]
-) -> Optional[str]:
-    if len(backend_indices) == 0 or f.manual_kernel_registration:
-        return None
-=======
     f: NativeFunction,
-    cpp_sig: CppSignature,
+    sig: DispatcherSignature,
     *,
     method: bool,
     backend_indices: List[BackendIndex],
 ) -> Optional[str]:
     if len(backend_indices) == 0 or f.manual_kernel_registration:
         return None
-    target_sig = CppSignatureGroup.from_native_function(
-        f, method=False, fallback_binding=False
-    ).signature
-    name = target_sig.name()
-    exprs = translate(cpp_sig.arguments(), target_sig.arguments(), method=method)
-    exprs_str = ", ".join(a.expr for a in exprs)
-
->>>>>>> 77d457f4
     keys = [b for b in backend_indices if b.has_kernel(f) or f.structured_delegate is not None]
     if len(keys) == 1:
         return generate_static_dispatch(f, sig, method=method, backend_index=keys[0])
@@ -435,15 +423,11 @@
 # and (2) don't want to worry about method-only operators.
 @dataclass(frozen=True)
 class ComputeOperators:
-<<<<<<< HEAD
     target: Union[
         Literal[Target.DECLARATION],
         Literal[Target.DEFINITION]
     ]
     static_dispatch_backend_indices: List[BackendIndex]
-=======
-    target: Union[Literal[Target.DECLARATION], Literal[Target.DEFINITION]]
->>>>>>> 77d457f4
 
     @method_with_native_function
     def __call__(self, f: NativeFunction) -> str:
@@ -509,15 +493,9 @@
                     dispatcher_call = "redispatch"
                     method_name = f"{name}::{redispatch_method_name}"
                 else:
-<<<<<<< HEAD
                     method_name = f'{name}::{call_method_name}'
                     dispatcher_exprs_str = ', '.join([a.name for a in sig.arguments()])
                     dispatcher_call = 'call'
-=======
-                    dispatcher_exprs_str = ", ".join([a.name for a in sig.arguments()])
-                    dispatcher_call = "call"
-                    method_name = f"{name}::{call_method_name}"
->>>>>>> 77d457f4
 
                 fn_body = f"""
     static auto op = create_{name}_typed_handle();
@@ -542,7 +520,6 @@
 # and the scaffolding to call into the dispatcher from these functions.
 @dataclass(frozen=True)
 class ComputeFunction:
-    static_dispatch_backend_indices: List[BackendIndex]
 
     @method_with_native_function
     def __call__(self, f: NativeFunction) -> Optional[str]:
@@ -565,30 +542,12 @@
             exprs = translate(sig.arguments(), target_sig.arguments())
             exprs_str = ", ".join([e.expr for e in exprs])
 
-<<<<<<< HEAD
             return f"""
-=======
-            static_dispatch_block = static_dispatch(
-                f, sig, method=False, backend_indices=self.static_dispatch_backend_indices
-            )
-            if static_dispatch_block is None:
-                return f"""
->>>>>>> 77d457f4
 // aten::{f.func}
 TORCH_API inline {sig.decl()} {{
     return at::_ops::{f.func.name.unambiguous_name()}::call({exprs_str});
 }}
 """
-<<<<<<< HEAD
-=======
-            else:
-                return f"""
-// aten::{f.func}
-TORCH_API inline {sig.decl()} {{
-    {static_dispatch_block}
-}}
-"""
->>>>>>> 77d457f4
 
         result = generate_defn(False)
         if sig_group.faithful_signature is not None:
@@ -636,15 +595,7 @@
             exprs = translate(sig.arguments(), target_sig.arguments(), method=True)
             exprs_str = ", ".join([e.expr for e in exprs])
 
-<<<<<<< HEAD
             return f"""
-=======
-            static_dispatch_block = static_dispatch(
-                f, sig, method=True, backend_indices=self.static_dispatch_backend_indices
-            )
-            if static_dispatch_block is None:
-                return f"""
->>>>>>> 77d457f4
 // aten::{f.func}
 inline {sig.defn(prefix="Tensor::")} const {{
     return at::_ops::{f.func.name.unambiguous_name()}::call({exprs_str});
@@ -1350,45 +1301,6 @@
 ) -> None:
     # Buck doesn't support dynamic output files, so we aggregate all operator
     # headers into a single file
-<<<<<<< HEAD
-    cpu_fm.write('NativeMetaFunctions.h', lambda: {
-        'NativeMetaFunctions_includes': [],
-        'NativeMetaFunctions_declarations': list(
-            mapMaybe(compute_meta_function_declaration, structured_native_functions)),
-    })
-    method_native_functions = [fn for fn in native_functions
-                               if Variant.method in fn.variants]
-    non_method_native_functions = [fn for fn in native_functions
-                                   if fn not in method_native_functions]
-    cpu_fm.write('MethodOperators.h', lambda: {
-        'MethodOperators_includes': [],
-        'MethodOperators_declarations': list(mapMaybe(ComputeOperators(
-            Target.DECLARATION, static_dispatch_backend_indices=static_dispatch_idx), method_native_functions)),
-    })
-    cpu_fm.write('Operators.h', lambda: {
-        'Operators_includes': ['#include <ATen/MethodOperators.h>'],
-        'static_dispatch_extra_headers': static_dispatch_extra_headers(static_dispatch_idx),
-        'Operators_declarations': list(mapMaybe(ComputeOperators(
-            Target.DECLARATION, static_dispatch_backend_indices=static_dispatch_idx), non_method_native_functions)),
-    })
-    cpu_fm.write('Functions.h', lambda: {
-        'static_dispatch_extra_headers': static_dispatch_extra_headers(static_dispatch_idx),
-        'Functions_includes': ['#include <ATen/Operators.h>'],
-        'Functions_declarations': list(mapMaybe(ComputeFunction(
-            static_dispatch_backend_indices=static_dispatch_idx), native_functions)),
-    })
-    cpu_fm.write('NativeFunctions.h', lambda: {
-        'NativeFunctions_includes': ['#include <ATen/NativeMetaFunctions.h>'],
-        'NativeFunctions_declarations': list(concatMap(
-            # Convert to a set first to remove duplicate kernel names.
-            # Backends are allowed to repeat kernel names; only generate the declaration once!
-            lambda f: list(OrderedDict.fromkeys(concatMap(
-                lambda backend_idx:
-                    dest.compute_native_function_declaration(f, backend_idx),
-                backend_indices.values()))),
-            grouped_native_functions)),
-    })
-=======
     cpu_fm.write(
         "NativeMetaFunctions.h",
         lambda: {
@@ -1409,7 +1321,8 @@
         lambda: {
             "MethodOperators_includes": [],
             "MethodOperators_declarations": list(
-                mapMaybe(ComputeOperators(Target.DECLARATION), method_native_functions)
+                mapMaybe(ComputeOperators(Target.DECLARATION, static_dispatch_backend_indices=static_dispatch_idx),
+                method_native_functions)
             ),
         },
     )
@@ -1419,7 +1332,8 @@
             "Operators_includes": ["#include <ATen/MethodOperators.h>"],
             "Operators_declarations": list(
                 mapMaybe(
-                    ComputeOperators(Target.DECLARATION), non_method_native_functions
+                    ComputeOperators(Target.DECLARATION, static_dispatch_backend_indices=static_dispatch_idx),
+                    non_method_native_functions
                 )
             ),
         },
@@ -1433,7 +1347,7 @@
             "Functions_includes": ["#include <ATen/Operators.h>"],
             "Functions_declarations": list(
                 mapMaybe(
-                    ComputeFunction(static_dispatch_backend_indices=static_dispatch_idx),
+                    ComputeFunction(),
                     native_functions,
                 )
             ),
@@ -1462,23 +1376,18 @@
             ),
         },
     )
->>>>>>> 77d457f4
 
     for dispatch_key in dispatch_keys:
         fm = cuda_fm if is_cuda_dispatch_key(dispatch_key) else cpu_fm
         if dispatch_key in functions_keys:
-            if dispatch_key in static_dispatch_keys(static_dispatch_idx):
-                # See Note [Avoiding Include Cycles In Static Dispatch]
-                inl_headers = ""
-            else:
-                inl_headers = f"#include <ATen/{dispatch_key}Functions_inl.h>"
+            inl_headers = f'#include <ATen/{dispatch_key}Functions_inl.h>'
 
             fm.write_with_template(
                 f"{dispatch_key}Functions.h",
                 "DispatchKeyFunctions.h",
                 lambda: {
                     "dispatch_key": str(dispatch_key),
-                    "inline_headers_for_nonstatic_build": inl_headers,
+                    "inline_headers": inl_headers,
                 },
             )
             fm.write_with_template(
@@ -1536,22 +1445,15 @@
 
     for name, functions in functions_by_root_name.items():
         ops_fm.write_with_template(
-<<<<<<< HEAD
-            f'{name}_ops.h', 'Operator.h', lambda: {
-                'static_dispatch_extra_headers': static_dispatch_extra_headers(static_dispatch_idx),
-                'declarations': list(mapMaybe(ComputeOperators(
-                    Target.DECLARATION, static_dispatch_backend_indices=static_dispatch_idx), functions)),
-            })
-=======
             f"{name}_ops.h",
             "Operator.h",
             lambda: {
                 "declarations": list(
-                    mapMaybe(ComputeOperators(Target.DECLARATION), functions)
+                    mapMaybe(ComputeOperators(Target.DECLARATION, static_dispatch_backend_indices=static_dispatch_idx),
+                    functions)
                 ),
             },
         )
->>>>>>> 77d457f4
 
         ops_fm.write_with_template(
             f"{name}.h",
@@ -1568,9 +1470,7 @@
                 "operator_includes": f"#include <ATen/ops/{name}_ops.h>",
                 "function_definitions": list(
                     mapMaybe(
-                        ComputeFunction(
-                            static_dispatch_backend_indices=static_dispatch_idx
-                        ),
+                        ComputeFunction(),
                         functions,
                     )
                 ),
@@ -1632,14 +1532,13 @@
         ("NativeFunctions", "_native"),
     ]:
         cpu_fm.write(
-            f"{category}.h",
+            f'{category}.h',
             lambda: {
-                "static_dispatch_extra_headers": [],
-                f"{category}_includes": [
-                    f"#include <ATen/ops/{name}{suffix}.h>"
+                f'{category}_includes': [
+                    f'#include <ATen/ops/{name}{suffix}.h>'
                     for name in sorted(functions_by_root_name.keys())
                 ],
-                f"{category}_declarations": [],
+                f'{category}_declarations': [],
             },
         )
 
@@ -1681,30 +1580,26 @@
             )
 
         fm = cuda_fm if is_cuda_dispatch_key(dispatch_key) else cpu_fm
-        if dispatch_key in static_dispatch_keys(static_dispatch_idx):
-            # See Note [Avoiding Include Cycles In Static Dispatch]
-            inl_headers = ""
-        else:
-            inl_headers = f"#include <ATen/{dispatch_key}Functions_inl.h>"
+        inl_headers = f'#include <ATen/{dispatch_key}Functions_inl.h>'
 
         fm.write_with_template(
-            f"{dispatch_key}Functions.h",
-            "DispatchKeyFunctions.h",
+            f'{dispatch_key}Functions.h',
+            'DispatchKeyFunctions.h',
             lambda: {
-                "dispatch_key": str(dispatch_key),
-                "inline_headers_for_nonstatic_build": inl_headers,
+                'dispatch_key': str(dispatch_key),
+                'inline_headers': inl_headers,
             },
         )
         fm.write_with_template(
-            f"{dispatch_key}Functions_inl.h",
-            "DispatchKeyFunctions_inl.h",
+            f'{dispatch_key}Functions_inl.h',
+            'DispatchKeyFunctions_inl.h',
             lambda: {
-                "dispatch_namespace": dispatch_namespace,
-                "DispatchKeyFunctions_inl_includes": [
-                    f"#include <ATen/ops/{name}_{dispatch_namespace}_dispatch.h>"
+                'dispatch_namespace': dispatch_namespace,
+                'DispatchKeyFunctions_inl_includes': [
+                    f'#include <ATen/ops/{name}_{dispatch_namespace}_dispatch.h>'
                     for name in sorted(dispatch_names)
                 ],
-                "dispatch_namespaced_declarations": [],
+                'dispatch_namespaced_declarations': [],
             },
         )
         del fm
@@ -1768,26 +1663,9 @@
             rocm=rocm,
         )
 
-    def static_dispatch_method_headers() -> List[str]:
-        return list(
-            mapMaybe(
-                lambda fn: static_dispatch_ops_header(
-                    fn, backend_index=static_dispatch_idx
-                ),
-                [fn for fn in native_functions if Variant.method in fn.variants],
-            )
-        )
-
     core_fm.write(
         "TensorBody.h",
         lambda: {
-            "static_dispatch_ops_headers": (
-                static_dispatch_method_headers()
-                if per_operator_headers
-                else static_dispatch_extra_headers(
-                    static_dispatch_idx, skip_tensor_include=True
-                )
-            ),
             "tensor_method_declarations": list(
                 mapMaybe(
                     ComputeTensorMethod(
@@ -2126,16 +2004,14 @@
         native_functions,
         key_fn=key_func,
         env_callable=lambda fn: {
-<<<<<<< HEAD
             'operator_headers': [f'#include <ATen/ops/{fn.root_name}.h>'],
-            'definitions': [ComputeOperators(Target.DEFINITION, static_dispatch_backend_indices=static_dispatch_idx)(fn)]},
-=======
-            "operator_headers": [f"#include <ATen/ops/{fn.root_name}.h>"],
-            "definitions": [ComputeOperators(Target.DEFINITION)(fn)],
+            'definitions': [ComputeOperators(Target.DEFINITION,
+                                             static_dispatch_backend_indices=static_dispatch_idx)(fn)]},
+        base_env= {
+            'static_dispatch_extra_headers': static_dispatch_extra_headers(static_dispatch_idx),
         },
->>>>>>> 77d457f4
         num_shards=5,
-        sharded_keys={"operator_headers", "definitions"},
+        sharded_keys={'operator_headers', 'definitions', 'static_dispatch_extra_headers'}
     )
 
     cpu_fm.write("Functions.cpp", lambda: {})
