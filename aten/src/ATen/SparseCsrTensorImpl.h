--- conflicted
+++ resolved
@@ -110,11 +110,7 @@
       at::Tensor crow_indices,
       at::Tensor col_indices,
       at::Tensor values,
-<<<<<<< HEAD
-      Layout layout);
-=======
       at::Layout layout);
->>>>>>> 4f215d88
 
   const char* tensorimpl_type_name() const override;
 
