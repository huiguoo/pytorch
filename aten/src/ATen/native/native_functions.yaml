--- conflicted
+++ resolved
@@ -3177,6 +3177,7 @@
   variants: function, method
   dispatch:
     SparseCPU, SparseCUDA: mul_sparse
+    SparseCsrCPU, SparseCsrCUDA: mul_sparse_csr
     MkldnnCPU: mkldnn_mul
     ZeroTensor: mul_zerotensor
 
@@ -3186,6 +3187,7 @@
   variants: method
   dispatch:
     SparseCPU, SparseCUDA: mul_sparse_
+    SparseCsrCPU, SparseCsrCUDA: mul_sparse_csr_
     MkldnnCPU: mkldnn_mul_
 
 - func: mul.out(Tensor self, Tensor other, *, Tensor(a!) out) -> Tensor(a!)
@@ -3196,6 +3198,7 @@
     CPU, CUDA: mul_out
     SparseCPU: mul_out_sparse_cpu
     SparseCUDA: mul_out_sparse_cuda
+    SparseCsrCPU, SparseCsrCUDA: mul_out_sparse_csr
     MkldnnCPU: mkldnn_mul_out
 
   # For C++ only, until we have conversion from C++ numbers to Tensor
@@ -4171,7 +4174,7 @@
   device_check: NoCheck
   device_guard: False
   dispatch:
-    CPU, CUDA: squeeze
+    CompositeExplicitAutograd: squeeze
     QuantizedCPU, QuantizedCUDA: squeeze_quantized
 
 - func: squeeze.dim(Tensor(a) self, int dim) -> Tensor(a)
@@ -4179,7 +4182,7 @@
   device_check: NoCheck
   device_guard: False
   dispatch:
-    CPU, CUDA: squeeze
+    CompositeExplicitAutograd: squeeze
     QuantizedCPU, QuantizedCUDA: squeeze_quantized
 
 - func: squeeze.dimname(Tensor(a) self, Dimname dim) -> Tensor(a)
@@ -4276,6 +4279,7 @@
   variants: function, method
   dispatch:
     CompositeExplicitAutograd: sum
+    SparseCsrCPU, SparseCsrCUDA: sum_csr
 
 - func: sum.dim_IntList(Tensor self, int[1] dim, bool keepdim=False, *, ScalarType? dtype=None) -> Tensor
   structured_delegate: sum.IntList_out
@@ -4704,7 +4708,7 @@
   device_check: NoCheck
   device_guard: False
   dispatch:
-    CPU, CUDA: unsqueeze
+    CompositeExplicitAutograd: unsqueeze
     SparseCPU, SparseCUDA: unsqueeze_sparse
     QuantizedCPU, QuantizedCUDA: unsqueeze_quantized
 
@@ -5045,7 +5049,7 @@
 
 - func: resize_as_sparse_(Tensor(a!) self, Tensor the_template) -> Tensor(a!)
   use_const_ref_for_mutable_tensors: True
-  variants: function
+  variants: function, method
   dispatch:
     SparseCPU, SparseCUDA: resize_as_sparse_
     SparseCsrCPU, SparseCsrCUDA: resize_as_sparse_csr_
@@ -5345,8 +5349,13 @@
 
 - func: to_dense(Tensor self, ScalarType? dtype=None) -> Tensor
   variants: method
-  dispatch:
-    SparseCPU, SparseCUDA, SparseCsrCPU, SparseCsrCUDA: sparse_to_dense
+
+# Special case of to_dense with custom derivative
+- func: _to_dense(Tensor self, ScalarType? dtype=None) -> Tensor
+  variants: method
+  dispatch:
+    SparseCPU, SparseCUDA: sparse_to_dense
+    SparseCsrCPU, SparseCsrCUDA: sparse_csr_to_dense
     MkldnnCPU: mkldnn_to_dense
 
 - func: to_dense_backward(Tensor grad, Tensor input) -> Tensor
@@ -5499,6 +5508,13 @@
     CPU, CUDA: dense_to_sparse
     SparseCsrCPU, SparseCsrCUDA: sparse_csr_to_sparse
 
+- func: to_sparse_csr(Tensor self) -> Tensor
+  variants: method
+  dispatch:
+    CPU, CUDA: dense_to_sparse_csr
+    SparseCPU, SparseCUDA: coo_to_sparse_csr
+    SparseCsrCPU, SparseCsrCUDA: csr_to_sparse_csr
+
 - func: to_mkldnn(Tensor self, ScalarType? dtype=None) -> Tensor
   variants: method
   dispatch:
@@ -5833,14 +5849,14 @@
   device_check: NoCheck
   device_guard: False
   dispatch:
-    CPU, CUDA: set_
+    CPU, CUDA, Meta: set_
 
 - func: set_.source_Storage_storage_offset(Tensor(a!) self, Storage source, int storage_offset, int[] size, int[] stride=[]) -> Tensor(a!)
   variants: method
   device_check: NoCheck
   device_guard: False
   dispatch:
-    CPU: set_storage_cpu_
+    CPU, Meta: set_storage_cpu_
     CUDA: set_storage_cuda_
     QuantizedCPU, QuantizedCUDA: set_storage_quantized_
 
@@ -5849,13 +5865,14 @@
   device_check: NoCheck
   device_guard: False
   dispatch:
-    CPU, CUDA: set_tensor_
+    CPU, CUDA, Meta: set_tensor_
 
 - func: set_(Tensor(a!) self) -> Tensor(a!)
   variants: method
   dispatch:
     CPU: set_cpu_
     CUDA: set_cuda_
+    Meta: set_meta_
 
 - func: is_set_to(Tensor self, Tensor tensor) -> bool
   variants: method
@@ -6294,25 +6311,25 @@
   device_check: NoCheck   # TensorIterator
   variants: method, function
   dispatch:
-    CPU, CUDA: bitwise_left_shift
+    CompositeExplicitAutograd: bitwise_left_shift
 
 - func: bitwise_left_shift_.Tensor_Scalar(Tensor(a!) self, Scalar other) -> Tensor(a!)
   device_check: NoCheck   # TensorIterator
   variants: method
   dispatch:
-    CPU, CUDA: bitwise_left_shift_
+    CompositeExplicitAutograd: bitwise_left_shift_
 
 - func: bitwise_left_shift.Tensor_Scalar_out(Tensor self, Scalar other, *, Tensor(a!) out) -> Tensor(a!)
   device_check: NoCheck   # TensorIterator
   variants: function
   dispatch:
-    CPU, CUDA: bitwise_left_shift_out
+    CompositeExplicitAutograd: bitwise_left_shift_out
 
 - func: bitwise_left_shift.Scalar_Tensor(Scalar self, Tensor other) -> Tensor
   device_check: NoCheck   # TensorIterator
   variants: function
   dispatch:
-    CPU, CUDA: bitwise_left_shift
+    CompositeExplicitAutograd: bitwise_left_shift
 
 - func: __rshift__.Scalar(Tensor self, Scalar other) -> Tensor
   device_check: NoCheck   # TensorIterator
@@ -6359,25 +6376,25 @@
   device_check: NoCheck   # TensorIterator
   variants: method, function
   dispatch:
-    CPU, CUDA: bitwise_right_shift
+    CompositeExplicitAutograd: bitwise_right_shift
 
 - func: bitwise_right_shift_.Tensor_Scalar(Tensor(a!) self, Scalar other) -> Tensor(a!)
   device_check: NoCheck   # TensorIterator
   variants: method
   dispatch:
-    CPU, CUDA: bitwise_right_shift_
+    CompositeExplicitAutograd: bitwise_right_shift_
 
 - func: bitwise_right_shift.Tensor_Scalar_out(Tensor self, Scalar other, *, Tensor(a!) out) -> Tensor(a!)
   device_check: NoCheck   # TensorIterator
   variants: function
   dispatch:
-    CPU, CUDA: bitwise_right_shift_out
+    CompositeExplicitAutograd: bitwise_right_shift_out
 
 - func: bitwise_right_shift.Scalar_Tensor(Scalar self, Tensor other) -> Tensor
   device_check: NoCheck   # TensorIterator
   variants: function
   dispatch:
-    CPU, CUDA: bitwise_right_shift
+    CompositeExplicitAutograd: bitwise_right_shift
 
 - func: tril_(Tensor(a!) self, int diagonal=0) -> Tensor(a!)
   structured_delegate: tril.out
@@ -7421,6 +7438,12 @@
 - func: _histogramdd_from_bin_tensors(Tensor self, Tensor[] bins, *, Tensor? weight=None, bool density=False) -> Tensor
   dispatch:
     CPU: histogramdd_cpu
+
+- func: histogramdd(Tensor self, int[] bins, float[]? range=None, Tensor? weight=None, bool density=False) -> (Tensor hist, Tensor[] bin_edges)
+
+- func: histogramdd.int_bins(Tensor self, int bins, float[]? range=None, Tensor? weight=None, bool density=False) -> (Tensor hist, Tensor[] bin_edges)
+
+- func: histogramdd.TensorList_bins(Tensor self, Tensor[] bins, float[]? range=None, Tensor? weight=None, bool density=False) -> (Tensor hist, Tensor[] bin_edges)
 
 - func: fmod.Scalar_out(Tensor self, Scalar other, *, Tensor(a!) out) -> Tensor(a!)
   device_check: NoCheck   # TensorIterator
@@ -8612,6 +8635,9 @@
     CPU: _convert_indices_from_csr_to_coo_structured_cpu
     CUDA: _convert_indices_from_csr_to_coo_structured_cuda
 
+- func: _csr_to_block_csr(Tensor self, int[2] block_size) -> Tensor
+  python_module: sparse
+
 ## NN wrappers
 
 - func: mse_loss.out(Tensor self, Tensor target, int reduction=Mean, *, Tensor(a!) out) -> Tensor(a!)
@@ -9574,8 +9600,6 @@
     CPU: replication_pad3d_backward_cpu
     CUDA: replication_pad3d_backward_cuda
 
-<<<<<<< HEAD
-=======
 - func: _pad_circular(Tensor self, int[] pad) -> Tensor
   python_module: nn
 
@@ -9585,7 +9609,6 @@
 - func: pad(Tensor self, int[] pad, str mode="constant", float? value=None) -> Tensor
   python_module: nn
 
->>>>>>> 640c1be9
 - func: upsample_linear1d.vec(Tensor input, int[]? output_size, bool align_corners, float[]? scale_factors) -> Tensor
   python_module: nn
   dispatch:
@@ -10280,6 +10303,19 @@
   dispatch:
     CPU, CUDA: special_ndtri_out
 
+- func: special_log_ndtr(Tensor self) -> Tensor
+  structured_delegate: special_log_ndtr.out
+  python_module: special
+  variants: function
+
+- func: special_log_ndtr.out(Tensor self, *, Tensor(a!) out) -> Tensor(a!)
+  structured: True
+  structured_inherits: TensorIteratorBase
+  python_module: special
+  variants: function
+  dispatch:
+    CPU, CUDA: special_log_ndtr_out
+
 - func: special_expm1(Tensor self) -> Tensor
   python_module: special
   variants: function
@@ -11282,5 +11318,5 @@
   variants: function
   python_module: nn
 
-- func: _nested_tensor(Tensor[] list, ScalarType? dtype=None, Layout? layout=None, Device? device=None, bool? pin_memory=None) -> Tensor
+- func: nested_tensor(Tensor[] list, ScalarType? dtype=None, Layout? layout=None, Device? device=None, bool? pin_memory=None) -> Tensor
   variants: function