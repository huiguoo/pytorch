--- conflicted
+++ resolved
@@ -221,13 +221,9 @@
   // TODO: remove this comment after enabling autograd support for CSR tensor
   // constructor.
   // TORCH_INTERNAL_ASSERT(impl::variable_excluded_from_dispatch());
-<<<<<<< HEAD
-=======
   Layout layout = options.layout();
   TORCH_INTERNAL_ASSERT(layout == kSparseCsr);
->>>>>>> 4f215d88
   DispatchKey dispatch_key;
-  Layout layout = options.layout();
   TORCH_CHECK_NOT_IMPLEMENTED(
     options.device().type() == kCPU || options.device().type() == kCUDA,
     "Could not run 'sparse_compressed_tensor' from the '", options.device(), "' device.)");
@@ -239,11 +235,7 @@
   }
 
   return detail::make_tensor<SparseCsrTensorImpl>(
-<<<<<<< HEAD
-    DispatchKeySet(dispatch_key), layout, options.dtype());
-=======
       DispatchKeySet(dispatch_key), layout, options.dtype());
->>>>>>> 4f215d88
 }
 
 template <Layout expected_layout>
