--- conflicted
+++ resolved
@@ -145,10 +145,6 @@
       TEST_RUNNER_TYPE: !{{ test_runner_type }}
       NUM_TEST_SHARDS: !{{ num_test_shards }}
       NUM_TEST_SHARDS_ON_PULL_REQUEST: !{{ num_test_shards_on_pull_request }}
-<<<<<<< HEAD
-=======
-      PR_BODY: ${{ github.event.pull_request.body }}
->>>>>>> 1ae06523
     outputs:
       matrix: ${{ steps.set-matrix.outputs.matrix }}
       render-matrix: ${{ steps.set-matrix.outputs.render-matrix }}
@@ -176,10 +172,6 @@
       http_proxy: "!{{ squid_proxy }}"
       https_proxy: "!{{ squid_proxy }}"
       RUN_SMOKE_TESTS_ONLY_ON_PR: !{{ only_run_smoke_tests_on_pull_request }}
-<<<<<<< HEAD
-=======
-      PYTORCH_IGNORE_DISABLED_ISSUES: ${{ needs.generate-test-matrix.outputs.ignore-disabled-issues }}
->>>>>>> 1ae06523
     needs: [build, generate-test-matrix, !{{ ciflow_config.root_job_name }}]
     strategy:
       matrix: ${{ fromJson(needs.generate-test-matrix.outputs.matrix) }}
