import contextlib
from typing import Iterator
import functools

<<<<<<< HEAD
from torch.utils._mode_utils import _enable_mode, _push_mode, ModeInfo, _wrap_init 
=======
from torch.utils._mode_utils import _enable_mode, _ModeInfo
>>>>>>> 27dc45a4

# NB: Calling an operator inside __torch_dispatch__ does go through
# __torch_dispatch__ again. Please use _DisableTorchDispatch inside
# __torch_dispatch__ to prevent infinite recursion.
#
# TODO: Limitations and things about enable_python_mode we should fix before exposing it:
# - We need a better user-facing api for _DisableTorchDispatch that
#   is able to selectively disable __torch_dispatch__ of a particular class.
# - It doesn't work with the tensor constructors (torch.tensor, torch.Tensor)
# - Better name (see https://github.com/pytorch/pytorch/pull/63496#discussion_r694091694)
@contextlib.contextmanager
def enable_python_mode(mode, *, replace=None, ignore_preexisting=False) -> Iterator[None]:
    """
    Context manager that causes all pytorch operators to dispatch to the passed-in
    type's __torch_dispatch__ function, including operations that accepts no tensors
    but returns a tensor.

    This function is non-compositional; if there is already an existing mode,
    it will raise an error; prefer using :func:`push_python_mode` if your
    ``__torch_dispatch__`` implementation can defer to an inner mode.

    This function is safe to use inside a ``__torch_dispatch__`` mode handler,
    as the mode is guaranteed to be disabled in this context.  You can use
    this context manager to reinstate the mode so that calls to overridable
    APIs recursively call back into your mode handler (this can easily cause
    infinite loops, so use with care!)

    enable_python_mode is affected by _DisableTorchDispatch.

    Args:
        mode (:class:`PythonMode`, Tensor-like class or None): the
            mode to set as current mode.  If you pass a Tensor-like class,
            it will be treated as a non-compositional mode with no state,
            which is convenient if you have an existing tensor subclass
            that you'd like to apply globally in a quick and dirty way.
            Passing None will disable the current mode.
        replace (:class:`PythonMode` or Tensor-like class): the
            mode to replace.  You can use this argument to change the mode in
            a situation where you know what the current mode is (and you are
            intentionally overwriting it.)  If you don't know what the current
            mode is, use ``ignore_preexisting`` instead.
        ignore_preexisting (bool): if True, ignore any preexisting mode
            and overwrite it with the passed mode.
    """
<<<<<<< HEAD
    mode_info = ModeInfo(mode_type="python", mode_class=PythonMode, base_mode_class=BasePythonMode, mode_class_name="PythonMode")
    return _enable_mode(mode, mode_info=mode_info, replace=replace, ignore_preexisting=ignore_preexisting)

def _wrap_torch_dispatch(f):
    @functools.wraps(f)
    def wrapped(self, *args, **kwargs):
        with enable_python_mode(self.inner):
            return f(self, *args, **kwargs)
    return wrapped


# Implementation note, since this is based on TorchFunctionMode, this had the
# same dilemma: I had a choice about how much of mode stacks
# to implement in Python versus in C++.  At time of writing, I did not care
# too much about implementation efficiency; however, I do care about making it
# hard for users to implement modes in the wrong way.  In the end, it turned
# out to be possible to implement mode stacks entirely from userland, with the
# C++ API providing only _get_python_mode() and
# _set_python_mode(), so I opted to provide some unsafe C++ bindings and
# have the bulk of the logic for managing the stack in Python, which helped
# simplify the C++ API surface.  It would also have been valid to build in the
# notion of mode stack directly into C++ but in this design it's substantially
# more difficult to interact with PythonModeMeta.

class PythonModeMeta(type):
    """
    Metaclass for :class:`PythonMode`; it does two things:

        * Adds an implicit ``inner`` kwarg to ``__init__``, to
          allow the modes to be chained together to form a stack.

        * Reenables the inner mode, so that by default PyTorch API calls
          will compositionally proceed to the next mode on the stack.

    The default behavior for the second bullet is important, as it is easy to
    accidentally write ``_wrap_torch_dispatch`` implementations that are not
    compositional, and the wrapping here makes the obvious code do the
    right thing (aka, this is why there is a metaclass).
    """
    def __new__(metacls, name, bases, dct):
        if '__init__' in dct:
            dct['__init__'] = _wrap_init(dct['__init__'], "PythonMode", "python")
        if '__torch_dispatch__' in dct:
            dct['__torch_dispatch__'] = _wrap_torch_dispatch(dct['__torch_dispatch__'])
        return super().__new__(metacls, name, bases, dct)


class PythonMode(metaclass=PythonModeMeta):
    """
    A ``PythonMode`` allows you to override the meaning of all
    ``__torch_dispatch__`` overrideable functions within a dynamic scope,
    without having to actually create a tensor subclass or manually
    monkey-patch functions in the PyTorch API.  Some common situations
    where you should use a mode:

        * You want to override the meaning of factory functions, or other
          functions that do not otherwise take a tensor as an argument
          (these cannot be overridden with tensor subclasses).

        * You want to override the behavior of all functions without needing
          to wrap your inputs in tensor subclasses; e.g., if you are just
          interested in logging intermediate computations.

        * You want to control the order of execution of various tensor
          subclasses explicitly, rather than implicitly via the return of
          ``NotImplemented``.

    Independent subclasses of :class:`PythonMode` are compositional:
    modes can be pushed onto a stack with :func:`push_python_mode`.
    When you call functions in the PyTorch API inside your
    ``__torch_dispatch__`` implementation, by default, they will forward on to
    the next mode on the mode stack.  If you want recursively call back into
    your current ``__torch_dispatch__`` implementation, either explicitly
    invoke ``self.__torch_dispatch__(...)``, or use the context manager
    ``__torch_dispatch__(self, replace=self.inner)`` to make PyTorch
    API self-referential (beware of infinite loops, in this case!)
    """
    # Force metaclass to generate constructor at the base of the hierarchy
    def __init__(self):
        pass

    def __torch_dispatch__(self, func, types, args=(), kwargs=None):
        raise NotImplementedError()


class BasePythonMode(PythonMode):
    def __torch_dispatch__(self, func, types, args=(), kwargs=None):
        if kwargs is None:
            kwargs = {}
        return func(*args, **kwargs)

@contextlib.contextmanager
def push_python_mode(ctor) -> Iterator[PythonMode]:
    mode_info = ModeInfo(mode_type="python", mode_class=PythonMode, base_mode_class=BasePythonMode, mode_class_name="PythonMode")
    return _push_mode(ctor, mode_info=mode_info)
=======
    # hacky because torch_function mode and python_mode don't yet have parity
    mode_info = _ModeInfo(mode_type="python", mode_class=type(None), base_mode_class=type(None), mode_class_name="")
    return _enable_mode(mode, mode_info=mode_info, replace=replace, ignore_preexisting=ignore_preexisting)
>>>>>>> 27dc45a4
<|MERGE_RESOLUTION|>--- conflicted
+++ resolved
@@ -2,11 +2,7 @@
 from typing import Iterator
 import functools
 
-<<<<<<< HEAD
-from torch.utils._mode_utils import _enable_mode, _push_mode, ModeInfo, _wrap_init 
-=======
-from torch.utils._mode_utils import _enable_mode, _ModeInfo
->>>>>>> 27dc45a4
+from torch.utils._mode_utils import _enable_mode, _push_mode, _ModeInfo, _wrap_init
 
 # NB: Calling an operator inside __torch_dispatch__ does go through
 # __torch_dispatch__ again. Please use _DisableTorchDispatch inside
@@ -51,8 +47,8 @@
         ignore_preexisting (bool): if True, ignore any preexisting mode
             and overwrite it with the passed mode.
     """
-<<<<<<< HEAD
-    mode_info = ModeInfo(mode_type="python", mode_class=PythonMode, base_mode_class=BasePythonMode, mode_class_name="PythonMode")
+    mode_info = _ModeInfo(mode_type="python", mode_class=PythonMode,
+                          base_mode_class=BasePythonMode, mode_class_name="PythonMode")
     return _enable_mode(mode, mode_info=mode_info, replace=replace, ignore_preexisting=ignore_preexisting)
 
 def _wrap_torch_dispatch(f):
@@ -145,10 +141,6 @@
 
 @contextlib.contextmanager
 def push_python_mode(ctor) -> Iterator[PythonMode]:
-    mode_info = ModeInfo(mode_type="python", mode_class=PythonMode, base_mode_class=BasePythonMode, mode_class_name="PythonMode")
-    return _push_mode(ctor, mode_info=mode_info)
-=======
-    # hacky because torch_function mode and python_mode don't yet have parity
-    mode_info = _ModeInfo(mode_type="python", mode_class=type(None), base_mode_class=type(None), mode_class_name="")
-    return _enable_mode(mode, mode_info=mode_info, replace=replace, ignore_preexisting=ignore_preexisting)
->>>>>>> 27dc45a4
+    mode_info = _ModeInfo(mode_type="python", mode_class=PythonMode,
+                          base_mode_class=BasePythonMode, mode_class_name="PythonMode")
+    return _push_mode(ctor, mode_info=mode_info)