--- conflicted
+++ resolved
@@ -1672,21 +1672,6 @@
         graph->createStore(x, fv)->insertBefore(false_block->return_node());
       }
 
-<<<<<<< HEAD
-      auto unified = unifyTypes(tv->type(), fv->type(), /*default_to_union=*/false);
-
-      // If the variable we're looking at is known to be Union[T1, T2],
-      // then it's okay to have one branch return T1 and the other
-      // return T2. We need to set `unified` to be the annotated Union
-      // type, not just the result of `unifyTypes`; this covers the case
-      // that we have Union[T1, T2, ..., TN]
-      SugaredValuePtr true_val = save_true->findInParentFrame(x);
-      SugaredValuePtr false_val = save_false->findInParentFrame(x);
-      if (true_val && false_val) {
-        if (tv->type() == fv->type() && tv->type()->kind() == UnionType::Kind) {
-          unified = tv->type();
-        }
-=======
       auto unified = unifyTypes(tv->type(), fv->type());
 
       // If the variable we're looking at is known to be Union[T1, T2],
@@ -1695,9 +1680,8 @@
       // it's acting as a flag)
       c10::optional<TypePtr> full_true_type = environment_stack->getType(x);
       c10::optional<TypePtr> full_false_type = environment_stack->getType(x);
-      if (full_true_type && full_false_type) {
+      if (full_true_type && full_false_type && !unified) {
         unified = unifyTypes(*full_true_type, *full_false_type);
->>>>>>> 377e538b
       }
 
       // attempt to unify the types. we allow variables to be set to different
