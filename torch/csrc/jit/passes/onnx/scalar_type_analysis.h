--- conflicted
+++ resolved
@@ -5,14 +5,10 @@
 namespace torch {
 namespace jit {
 
-<<<<<<< HEAD
-TORCH_API void ScalarTypeAnalysisForONNX(const std::shared_ptr<Graph>& graph);
-=======
 TORCH_API void ScalarTypeAnalysisForONNX(
     const std::shared_ptr<Graph>& graph,
     bool lowprecision_cast,
     int opset_version);
->>>>>>> 98fcdb80
 void ScalarTypeAnalysisNodeForONNX(Node* n);
 
 } // namespace jit
