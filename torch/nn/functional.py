r"""Functional interface"""
from typing import Callable, List, Optional, Tuple, Union
import math
import warnings

import torch
from torch import _VF
from torch._C import _infer_size, _add_docstr
from torch._torch_docs import reproducibility_notes, tf32_notes
# A workaround to support both TorchScript and MyPy:
from typing import TYPE_CHECKING
if TYPE_CHECKING:
    from torch.types import _dtype as DType
else:
    # The JIT doesn't understand Union, nor torch.dtype here
    DType = int

from .._jit_internal import boolean_dispatch, _overload, BroadcastingList1, BroadcastingList2, BroadcastingList3
from ..overrides import (
    has_torch_function, has_torch_function_unary, has_torch_function_variadic,
    handle_torch_function)
from . import _reduction as _Reduction
from . import grad  # noqa: F401
from .modules import utils
from .modules.utils import _single, _pair, _triple, _list_with_default


Tensor = torch.Tensor

conv1d = _add_docstr(
    torch.conv1d,
    r"""
conv1d(input, weight, bias=None, stride=1, padding=0, dilation=1, groups=1) -> Tensor

Applies a 1D convolution over an input signal composed of several input
planes.

{tf32_note}

See :class:`~torch.nn.Conv1d` for details and output shape.

Note:
    {cudnn_reproducibility_note}
""".format(
        **reproducibility_notes, **tf32_notes
    )
    + r"""

Args:
    input: input tensor of shape :math:`(\text{minibatch} , \text{in\_channels} , iW)`
    weight: filters of shape :math:`(\text{out\_channels} , \frac{\text{in\_channels}}{\text{groups}} , kW)`
    bias: optional bias of shape :math:`(\text{out\_channels})`. Default: ``None``
    stride: the stride of the convolving kernel. Can be a single number or
      a one-element tuple `(sW,)`. Default: 1
    padding: implicit paddings on both sides of the input. Can be a string {'valid', 'same'},
      single number or a one-element tuple `(padW,)`. Default: 0
      ``padding='valid'`` is the same as no padding. ``padding='same'`` pads
      the input so the output has the same shape as the input. However, this mode
      doesn't support any stride values other than 1.

      .. warning::
          For ``padding='same'``, if the ``weight`` is even-length and
          ``dilation`` is odd in any dimension, a full :func:`pad` operation
          may be needed internally. Lowering performance.
    dilation: the spacing between kernel elements. Can be a single number or
      a one-element tuple `(dW,)`. Default: 1
    groups: split input into groups, :math:`\text{in\_channels}` should be divisible by
      the number of groups. Default: 1

Examples::

    >>> inputs = torch.randn(33, 16, 30)
    >>> filters = torch.randn(20, 16, 5)
    >>> F.conv1d(inputs, filters)
""",
)

conv2d = _add_docstr(
    torch.conv2d,
    r"""
conv2d(input, weight, bias=None, stride=1, padding=0, dilation=1, groups=1) -> Tensor

Applies a 2D convolution over an input image composed of several input
planes.

{tf32_note}

See :class:`~torch.nn.Conv2d` for details and output shape.

Note:
    {cudnn_reproducibility_note}
""".format(
        **reproducibility_notes, **tf32_notes
    )
    + r"""

Args:
    input: input tensor of shape :math:`(\text{minibatch} , \text{in\_channels} , iH , iW)`
    weight: filters of shape :math:`(\text{out\_channels} , \frac{\text{in\_channels}}{\text{groups}} , kH , kW)`
    bias: optional bias tensor of shape :math:`(\text{out\_channels})`. Default: ``None``
    stride: the stride of the convolving kernel. Can be a single number or a
      tuple `(sH, sW)`. Default: 1
    padding: implicit paddings on both sides of the input. Can be a string {'valid', 'same'},
      single number or a tuple `(padH, padW)`. Default: 0
      ``padding='valid'`` is the same as no padding. ``padding='same'`` pads
      the input so the output has the same shape as the input. However, this mode
      doesn't support any stride values other than 1.

      .. warning::
          For ``padding='same'``, if the ``weight`` is even-length and
          ``dilation`` is odd in any dimension, a full :func:`pad` operation
          may be needed internally. Lowering performance.

    dilation: the spacing between kernel elements. Can be a single number or
      a tuple `(dH, dW)`. Default: 1
    groups: split input into groups, :math:`\text{in\_channels}` should be divisible by the
      number of groups. Default: 1

Examples::

    >>> # With square kernels and equal stride
    >>> filters = torch.randn(8, 4, 3, 3)
    >>> inputs = torch.randn(1, 4, 5, 5)
    >>> F.conv2d(inputs, filters, padding=1)
""",
)  # noqa: E501

conv3d = _add_docstr(
    torch.conv3d,
    r"""
conv3d(input, weight, bias=None, stride=1, padding=0, dilation=1, groups=1) -> Tensor

Applies a 3D convolution over an input image composed of several input
planes.

{tf32_note}

See :class:`~torch.nn.Conv3d` for details and output shape.

Note:
    {cudnn_reproducibility_note}
""".format(
        **reproducibility_notes, **tf32_notes
    )
    + r"""

Args:
    input: input tensor of shape :math:`(\text{minibatch} , \text{in\_channels} , iT , iH , iW)`
    weight: filters of shape :math:`(\text{out\_channels} , \frac{\text{in\_channels}}{\text{groups}} , kT , kH , kW)`
    bias: optional bias tensor of shape :math:`(\text{out\_channels})`. Default: None
    stride: the stride of the convolving kernel. Can be a single number or a
      tuple `(sT, sH, sW)`. Default: 1
    padding: implicit paddings on both sides of the input. Can be a string {'valid', 'same'},
      single number or a tuple `(padT, padH, padW)`. Default: 0
      ``padding='valid'`` is the same as no padding. ``padding='same'`` pads
      the input so the output has the same shape as the input. However, this mode
      doesn't support any stride values other than 1.

      .. warning::
          For ``padding='same'``, if the ``weight`` is even-length and
          ``dilation`` is odd in any dimension, a full :func:`pad` operation
          may be needed internally. Lowering performance.

    dilation: the spacing between kernel elements. Can be a single number or
      a tuple `(dT, dH, dW)`. Default: 1
    groups: split input into groups, :math:`\text{in\_channels}` should be divisible by
      the number of groups. Default: 1

Examples::

    >>> filters = torch.randn(33, 16, 3, 3, 3)
    >>> inputs = torch.randn(20, 16, 50, 10, 20)
    >>> F.conv3d(inputs, filters)
""",
)  # noqa: E501

conv_transpose1d = _add_docstr(
    torch.conv_transpose1d,
    r"""
conv_transpose1d(input, weight, bias=None, stride=1, padding=0, output_padding=0, groups=1, dilation=1) -> Tensor

Applies a 1D transposed convolution operator over an input signal
composed of several input planes, sometimes also called "deconvolution".

{tf32_note}

See :class:`~torch.nn.ConvTranspose1d` for details and output shape.

Note:
    {cudnn_reproducibility_note}
""".format(
        **reproducibility_notes, **tf32_notes
    )
    + r"""

Args:
    input: input tensor of shape :math:`(\text{minibatch} , \text{in\_channels} , iW)`
    weight: filters of shape :math:`(\text{in\_channels} , \frac{\text{out\_channels}}{\text{groups}} , kW)`
    bias: optional bias of shape :math:`(\text{out\_channels})`. Default: None
    stride: the stride of the convolving kernel. Can be a single number or a
      tuple ``(sW,)``. Default: 1
    padding: ``dilation * (kernel_size - 1) - padding`` zero-padding will be added to both
      sides of each dimension in the input. Can be a single number or a tuple
      ``(padW,)``. Default: 0
    output_padding: additional size added to one side of each dimension in the
      output shape. Can be a single number or a tuple ``(out_padW)``. Default: 0
    groups: split input into groups, :math:`\text{in\_channels}` should be divisible by the
      number of groups. Default: 1
    dilation: the spacing between kernel elements. Can be a single number or
      a tuple ``(dW,)``. Default: 1

Examples::

    >>> inputs = torch.randn(20, 16, 50)
    >>> weights = torch.randn(16, 33, 5)
    >>> F.conv_transpose1d(inputs, weights)
""",
)

conv_transpose2d = _add_docstr(
    torch.conv_transpose2d,
    r"""
conv_transpose2d(input, weight, bias=None, stride=1, padding=0, output_padding=0, groups=1, dilation=1) -> Tensor

Applies a 2D transposed convolution operator over an input image
composed of several input planes, sometimes also called "deconvolution".

{tf32_note}

See :class:`~torch.nn.ConvTranspose2d` for details and output shape.

Note:
    {cudnn_reproducibility_note}
""".format(
        **reproducibility_notes, **tf32_notes
    )
    + r"""

Args:
    input: input tensor of shape :math:`(\text{minibatch} , \text{in\_channels} , iH , iW)`
    weight: filters of shape :math:`(\text{in\_channels} , \frac{\text{out\_channels}}{\text{groups}} , kH , kW)`
    bias: optional bias of shape :math:`(\text{out\_channels})`. Default: None
    stride: the stride of the convolving kernel. Can be a single number or a
      tuple ``(sH, sW)``. Default: 1
    padding: ``dilation * (kernel_size - 1) - padding`` zero-padding will be added to both
      sides of each dimension in the input. Can be a single number or a tuple
      ``(padH, padW)``. Default: 0
    output_padding: additional size added to one side of each dimension in the
      output shape. Can be a single number or a tuple ``(out_padH, out_padW)``.
      Default: 0
    groups: split input into groups, :math:`\text{in\_channels}` should be divisible by the
      number of groups. Default: 1
    dilation: the spacing between kernel elements. Can be a single number or
      a tuple ``(dH, dW)``. Default: 1

Examples::

    >>> # With square kernels and equal stride
    >>> inputs = torch.randn(1, 4, 5, 5)
    >>> weights = torch.randn(4, 8, 3, 3)
    >>> F.conv_transpose2d(inputs, weights, padding=1)
""",
)  # noqa: E501

conv_transpose3d = _add_docstr(
    torch.conv_transpose3d,
    r"""
conv_transpose3d(input, weight, bias=None, stride=1, padding=0, output_padding=0, groups=1, dilation=1) -> Tensor

Applies a 3D transposed convolution operator over an input image
composed of several input planes, sometimes also called "deconvolution"

{tf32_note}

See :class:`~torch.nn.ConvTranspose3d` for details and output shape.

Note:
    {cudnn_reproducibility_note}
""".format(
        **reproducibility_notes, **tf32_notes
    )
    + r"""

Args:
    input: input tensor of shape :math:`(\text{minibatch} , \text{in\_channels} , iT , iH , iW)`
    weight: filters of shape :math:`(\text{in\_channels} , \frac{\text{out\_channels}}{\text{groups}} , kT , kH , kW)`
    bias: optional bias of shape :math:`(\text{out\_channels})`. Default: None
    stride: the stride of the convolving kernel. Can be a single number or a
      tuple ``(sT, sH, sW)``. Default: 1
    padding: ``dilation * (kernel_size - 1) - padding`` zero-padding will be added to both
      sides of each dimension in the input. Can be a single number or a tuple
      ``(padT, padH, padW)``. Default: 0
    output_padding: additional size added to one side of each dimension in the
      output shape. Can be a single number or a tuple
      ``(out_padT, out_padH, out_padW)``. Default: 0
    groups: split input into groups, :math:`\text{in\_channels}` should be divisible by the
      number of groups. Default: 1
    dilation: the spacing between kernel elements. Can be a single number or
      a tuple `(dT, dH, dW)`. Default: 1

Examples::

    >>> inputs = torch.randn(20, 16, 50, 10, 20)
    >>> weights = torch.randn(16, 33, 3, 3, 3)
    >>> F.conv_transpose3d(inputs, weights)
""",
)  # noqa: E501

conv_tbc = _add_docstr(
    torch.conv_tbc,
    r"""
Applies a 1-dimensional sequence convolution over an input sequence.
Input and output dimensions are (Time, Batch, Channels) - hence TBC.

Args:
    input: input tensor of shape :math:`(\text{sequence length} \times batch \times \text{in\_channels})`
    weight: filter of shape (:math:`\text{kernel width} \times \text{in\_channels} \times \text{out\_channels}`)
    bias: bias of shape (:math:`\text{out\_channels}`)
    pad: number of timesteps to pad. Default: 0
""",
)


# Pooling
avg_pool1d = _add_docstr(
    torch.avg_pool1d,
    r"""
avg_pool1d(input, kernel_size, stride=None, padding=0, ceil_mode=False, count_include_pad=True) -> Tensor

Applies a 1D average pooling over an input signal composed of several
input planes.

See :class:`~torch.nn.AvgPool1d` for details and output shape.

Args:
    input: input tensor of shape :math:`(\text{minibatch} , \text{in\_channels} , iW)`
    kernel_size: the size of the window. Can be a single number or a
      tuple `(kW,)`
    stride: the stride of the window. Can be a single number or a tuple
      `(sW,)`. Default: :attr:`kernel_size`
    padding: implicit zero paddings on both sides of the input. Can be a
      single number or a tuple `(padW,)`. Default: 0
    ceil_mode: when True, will use `ceil` instead of `floor` to compute the
        output shape. Default: ``False``
    count_include_pad: when True, will include the zero-padding in the
        averaging calculation. Default: ``True``

Examples::

    >>> # pool of square window of size=3, stride=2
    >>> input = torch.tensor([[[1, 2, 3, 4, 5, 6, 7]]], dtype=torch.float32)
    >>> F.avg_pool1d(input, kernel_size=3, stride=2)
    tensor([[[ 2.,  4.,  6.]]])

""",
)


avg_pool2d = _add_docstr(
    torch._C._nn.avg_pool2d,
    r"""
avg_pool2d(input, kernel_size, stride=None, padding=0, ceil_mode=False, count_include_pad=True, divisor_override=None) -> Tensor

Applies 2D average-pooling operation in :math:`kH \times kW` regions by step size
:math:`sH \times sW` steps. The number of output features is equal to the number of
input planes.

See :class:`~torch.nn.AvgPool2d` for details and output shape.

Args:
    input: input tensor :math:`(\text{minibatch} , \text{in\_channels} , iH , iW)`
    kernel_size: size of the pooling region. Can be a single number or a
      tuple `(kH, kW)`
    stride: stride of the pooling operation. Can be a single number or a
      tuple `(sH, sW)`. Default: :attr:`kernel_size`
    padding: implicit zero paddings on both sides of the input. Can be a
      single number or a tuple `(padH, padW)`. Default: 0
    ceil_mode: when True, will use `ceil` instead of `floor` in the formula
        to compute the output shape. Default: ``False``
    count_include_pad: when True, will include the zero-padding in the
        averaging calculation. Default: ``True``
    divisor_override: if specified, it will be used as divisor, otherwise
         size of the pooling region will be used. Default: None
""",
)

avg_pool3d = _add_docstr(
    torch._C._nn.avg_pool3d,
    r"""
avg_pool3d(input, kernel_size, stride=None, padding=0, ceil_mode=False, count_include_pad=True, divisor_override=None) -> Tensor

Applies 3D average-pooling operation in :math:`kT \times kH \times kW` regions by step
size :math:`sT \times sH \times sW` steps. The number of output features is equal to
:math:`\lfloor\frac{\text{input planes}}{sT}\rfloor`.

See :class:`~torch.nn.AvgPool3d` for details and output shape.

Args:
    input: input tensor :math:`(\text{minibatch} , \text{in\_channels} , iT \times iH , iW)`
    kernel_size: size of the pooling region. Can be a single number or a
      tuple `(kT, kH, kW)`
    stride: stride of the pooling operation. Can be a single number or a
      tuple `(sT, sH, sW)`. Default: :attr:`kernel_size`
    padding: implicit zero paddings on both sides of the input. Can be a
      single number or a tuple `(padT, padH, padW)`, Default: 0
    ceil_mode: when True, will use `ceil` instead of `floor` in the formula
        to compute the output shape
    count_include_pad: when True, will include the zero-padding in the
        averaging calculation
    divisor_override: if specified, it will be used as divisor, otherwise
        size of the pooling region will be used. Default: None
""",
)


def fractional_max_pool2d_with_indices(
    input: Tensor, kernel_size: BroadcastingList2[int],
    output_size: Optional[BroadcastingList2[int]] = None,
    output_ratio: Optional[BroadcastingList2[float]] = None,
    return_indices: bool = False,
    _random_samples: Optional[Tensor] = None
) -> Tuple[Tensor, Tensor]:
    r"""Applies 2D fractional max pooling over an input signal composed of several input planes.

    Fractional MaxPooling is described in detail in the paper `Fractional MaxPooling`_ by Ben Graham

    The max-pooling operation is applied in :math:`kH \times kW` regions by a stochastic
    step size determined by the target output size.
    The number of output features is equal to the number of input planes.

    Args:
        kernel_size: the size of the window to take a max over.
                     Can be a single number :math:`k` (for a square kernel of :math:`k \times k`)
                     or a tuple `(kH, kW)`
        output_size: the target output size of the image of the form :math:`oH \times oW`.
                     Can be a tuple `(oH, oW)` or a single number :math:`oH` for a square image :math:`oH \times oH`
        output_ratio: If one wants to have an output size as a ratio of the input size, this option can be given.
                      This has to be a number or tuple in the range (0, 1)
        return_indices: if ``True``, will return the indices along with the outputs.
                        Useful to pass to :func:`~torch.nn.functional.max_unpool2d`.

    Examples::
        >>> input = torch.randn(20, 16, 50, 32)
        >>> # pool of square window of size=3, and target output size 13x12
        >>> F.fractional_max_pool2d(input, 3, output_size=(13, 12))
        >>> # pool of square window and target output size being half of input image size
        >>> F.fractional_max_pool2d(input, 3, output_ratio=(0.5, 0.5))

    .. _Fractional MaxPooling:
        http://arxiv.org/abs/1412.6071
    """
    if has_torch_function_variadic(input, _random_samples):
        return handle_torch_function(
            fractional_max_pool2d_with_indices,
            (input, _random_samples),
            input,
            kernel_size,
            output_size=output_size,
            output_ratio=output_ratio,
            return_indices=return_indices,
            _random_samples=_random_samples,
        )
    if output_size is None and output_ratio is None:
        raise ValueError("fractional_max_pool2d requires specifying either " "an output_size or an output_ratio")
    if output_size is None:
        assert output_ratio is not None
        _output_ratio = _pair(output_ratio)
        output_size = [int(input.size(-2) * _output_ratio[0]), int(input.size(-1) * _output_ratio[1])]

    if _random_samples is None:
        n_batch = 1 if input.dim() == 3 else input.size(0)
        _random_samples = torch.rand(n_batch, input.size(-3), 2, dtype=input.dtype, device=input.device)
    return torch._C._nn.fractional_max_pool2d(input, kernel_size, output_size, _random_samples)


def _fractional_max_pool2d(
    input: Tensor, kernel_size: BroadcastingList2[int],
    output_size: Optional[BroadcastingList2[int]] = None,
    output_ratio: Optional[BroadcastingList2[float]] = None,
    return_indices: bool = False,
    _random_samples: Optional[Tensor] = None
) -> Tensor:
    if has_torch_function_variadic(input, _random_samples):
        return handle_torch_function(
            fractional_max_pool2d,
            (input, _random_samples),
            input,
            kernel_size,
            output_size=output_size,
            output_ratio=output_ratio,
            return_indices=return_indices,
            _random_samples=_random_samples,
        )
    return fractional_max_pool2d_with_indices(
        input, kernel_size, output_size, output_ratio, return_indices, _random_samples
    )[0]


fractional_max_pool2d = boolean_dispatch(
    arg_name="return_indices",
    arg_index=4,
    default=False,
    if_true=fractional_max_pool2d_with_indices,
    if_false=_fractional_max_pool2d,
    module_name=__name__,
    func_name="fractional_max_pool2d",
)


def fractional_max_pool3d_with_indices(
    input: Tensor, kernel_size: BroadcastingList3[int],
    output_size: Optional[BroadcastingList3[int]] = None,
    output_ratio: Optional[BroadcastingList3[float]] = None,
    return_indices: bool = False,
    _random_samples: Optional[Tensor] = None
) -> Tuple[Tensor, Tensor]:
    r"""Applies 3D fractional max pooling over an input signal composed of several input planes.

    Fractional MaxPooling is described in detail in the paper `Fractional MaxPooling`_ by Ben Graham

    The max-pooling operation is applied in :math:`kT \times kH \times kW` regions by a stochastic
    step size determined by the target output size.
    The number of output features is equal to the number of input planes.

    Args:
        kernel_size: the size of the window to take a max over.
                     Can be a single number :math:`k` (for a square kernel of :math:`k \times k \times k`)
                     or a tuple `(kT, kH, kW)`
        output_size: the target output size of the form :math:`oT \times oH \times oW`.
                     Can be a tuple `(oT, oH, oW)` or a single number :math:`oH` for a cubic output
                     :math:`oH \times oH \times oH`
        output_ratio: If one wants to have an output size as a ratio of the input size, this option can be given.
                      This has to be a number or tuple in the range (0, 1)
        return_indices: if ``True``, will return the indices along with the outputs.
                        Useful to pass to :func:`~torch.nn.functional.max_unpool3d`.

    Shape:
        - Input: :math:`(N, C, T_{in}, H_{in}, W_{in})` or :math:`(C, T_{in}, H_{in}, W_{in})`.
        - Output: :math:`(N, C, T_{out}, H_{out}, W_{out})` or :math:`(C, T_{out}, H_{out}, W_{out})`, where
          :math:`(T_{out}, H_{out}, W_{out})=\text{output\_size}` or
          :math:`(T_{out}, H_{out}, W_{out})=\text{output\_ratio} \times (T_{in}, H_{in}, W_{in})`

    Examples::
        >>> input = torch.randn(20, 16, 50, 32, 16)
        >>> # pool of cubic window of size=3, and target output size 13x12x11
        >>> F.fractional_max_pool3d(input, 3, output_size=(13, 12, 11))
        >>> # pool of cubic window and target output size being half of input size
        >>> F.fractional_max_pool3d(input, 3, output_ratio=(0.5, 0.5, 0.5))

    .. _Fractional MaxPooling:
        http://arxiv.org/abs/1412.6071
    """
    if has_torch_function_variadic(input, _random_samples):
        return handle_torch_function(
            fractional_max_pool3d_with_indices,
            (input, _random_samples),
            input,
            kernel_size,
            output_size=output_size,
            output_ratio=output_ratio,
            return_indices=return_indices,
            _random_samples=_random_samples,
        )
    if output_size is None and output_ratio is None:
        raise ValueError("fractional_max_pool3d requires specifying either " "an output_size or an output_ratio")
    if output_size is None:
        assert output_ratio is not None
        _output_ratio = _triple(output_ratio)
        output_size = [
            int(input.size(-3) * _output_ratio[0]),
            int(input.size(-2) * _output_ratio[1]),
            int(input.size(-1) * _output_ratio[2]),
        ]

    if _random_samples is None:
        n_batch = 1 if input.dim() == 4 else input.size(0)
        _random_samples = torch.rand(n_batch, input.size(-4), 3, dtype=input.dtype, device=input.device)
    return torch._C._nn.fractional_max_pool3d(input, kernel_size, output_size, _random_samples)


def _fractional_max_pool3d(
    input: Tensor, kernel_size: BroadcastingList3[int],
    output_size: Optional[BroadcastingList3[int]] = None,
    output_ratio: Optional[BroadcastingList3[float]] = None,
    return_indices: bool = False,
    _random_samples: Optional[Tensor] = None
) -> Tensor:
    if has_torch_function_variadic(input, _random_samples):
        return handle_torch_function(
            fractional_max_pool3d,
            (input, _random_samples),
            input,
            kernel_size,
            output_size=output_size,
            output_ratio=output_ratio,
            return_indices=return_indices,
            _random_samples=_random_samples,
        )
    return fractional_max_pool3d_with_indices(
        input, kernel_size, output_size, output_ratio, return_indices, _random_samples
    )[0]


fractional_max_pool3d = boolean_dispatch(
    arg_name="return_indices",
    arg_index=4,
    default=False,
    if_true=fractional_max_pool3d_with_indices,
    if_false=_fractional_max_pool3d,
    module_name=__name__,
    func_name="fractional_max_pool3d",
)


def max_pool1d_with_indices(
    input: Tensor, kernel_size: BroadcastingList1[int],
    stride: Optional[BroadcastingList1[int]] = None,
    padding: BroadcastingList1[int] = 0,
    dilation: BroadcastingList1[int] = 1,
    ceil_mode: bool = False,
    return_indices: bool = False
) -> Tuple[Tensor, Tensor]:
    r"""
    max_pool1d(input, kernel_size, stride=None, padding=0, dilation=1, ceil_mode=False, return_indices=False)

    Applies a 1D max pooling over an input signal composed of several input
    planes.

    .. note::
        The order of :attr:`ceil_mode` and :attr:`return_indices` is different from
        what seen in :class:`~torch.nn.MaxPool1d`, and will change in a future release.

    See :class:`~torch.nn.MaxPool1d` for details.

    Args:
        input: input tensor of shape :math:`(\text{minibatch} , \text{in\_channels} , iW)`, minibatch dim optional.
        kernel_size: the size of the window. Can be a single number or a
            tuple `(kW,)`
        stride: the stride of the window. Can be a single number or a tuple
            `(sW,)`. Default: :attr:`kernel_size`
        padding: Implicit negative infinity padding to be added on both sides, must be >= 0 and <= kernel_size / 2.
        dilation: The stride between elements within a sliding window, must be > 0.
        ceil_mode: If ``True``, will use `ceil` instead of `floor` to compute the output shape. This
                   ensures that every element in the input tensor is covered by a sliding window.
        return_indices: If ``True``, will return the argmax along with the max values.
                        Useful for :class:`torch.nn.functional.max_unpool1d` later
    """
    if has_torch_function_unary(input):
        return handle_torch_function(
            max_pool1d_with_indices,
            (input,),
            input,
            kernel_size,
            stride=stride,
            padding=padding,
            dilation=dilation,
            ceil_mode=ceil_mode,
            return_indices=return_indices,
        )
    if stride is None:
        stride = torch.jit.annotate(List[int], [])
    return torch.max_pool1d_with_indices(input, kernel_size, stride, padding, dilation, ceil_mode)


def _max_pool1d(
    input: Tensor, kernel_size: BroadcastingList1[int],
    stride: Optional[BroadcastingList1[int]] = None,
    padding: BroadcastingList1[int] = 0,
    dilation: BroadcastingList1[int] = 1,
    ceil_mode: bool = False,
    return_indices: bool = False
) -> Tensor:
    if has_torch_function_unary(input):
        return handle_torch_function(
            max_pool1d,
            (input,),
            input,
            kernel_size,
            stride=stride,
            padding=padding,
            dilation=dilation,
            ceil_mode=ceil_mode,
            return_indices=return_indices,
        )
    if stride is None:
        stride = torch.jit.annotate(List[int], [])
    return torch.max_pool1d(input, kernel_size, stride, padding, dilation, ceil_mode)


max_pool1d = boolean_dispatch(
    arg_name="return_indices",
    arg_index=6,
    default=False,
    if_true=max_pool1d_with_indices,
    if_false=_max_pool1d,
    module_name=__name__,
    func_name="max_pool1d",
)


def max_pool2d_with_indices(
    input: Tensor, kernel_size: BroadcastingList2[int],
    stride: Optional[BroadcastingList2[int]] = None,
    padding: BroadcastingList2[int] = 0,
    dilation: BroadcastingList2[int] = 1,
    ceil_mode: bool = False,
    return_indices: bool = False
) -> Tuple[Tensor, Tensor]:
    r"""
    max_pool2d(input, kernel_size, stride=None, padding=0, dilation=1, ceil_mode=False, return_indices=False)

    Applies a 2D max pooling over an input signal composed of several input
    planes.

    .. note::
        The order of :attr:`ceil_mode` and :attr:`return_indices` is different from
        what seen in :class:`~torch.nn.MaxPool2d`, and will change in a future release.

    See :class:`~torch.nn.MaxPool2d` for details.

    Args:
        input: input tensor :math:`(\text{minibatch} , \text{in\_channels} , iH , iW)`, minibatch dim optional.
        kernel_size: size of the pooling region. Can be a single number or a
            tuple `(kH, kW)`
        stride: stride of the pooling operation. Can be a single number or a
            tuple `(sH, sW)`. Default: :attr:`kernel_size`
        padding: Implicit negative infinity padding to be added on both sides, must be >= 0 and <= kernel_size / 2.
        dilation: The stride between elements within a sliding window, must be > 0.
        ceil_mode: If ``True``, will use `ceil` instead of `floor` to compute the output shape. This
                   ensures that every element in the input tensor is covered by a sliding window.
        return_indices: If ``True``, will return the argmax along with the max values.
                        Useful for :class:`torch.nn.functional.max_unpool2d` later
    """
    if has_torch_function_unary(input):
        return handle_torch_function(
            max_pool2d_with_indices,
            (input,),
            input,
            kernel_size,
            stride=stride,
            padding=padding,
            dilation=dilation,
            ceil_mode=ceil_mode,
            return_indices=return_indices,
        )
    if stride is None:
        stride = torch.jit.annotate(List[int], [])
    return torch._C._nn.max_pool2d_with_indices(input, kernel_size, stride, padding, dilation, ceil_mode)


def _max_pool2d(
    input: Tensor, kernel_size: BroadcastingList2[int],
    stride: Optional[BroadcastingList2[int]] = None,
    padding: BroadcastingList2[int] = 0,
    dilation: BroadcastingList2[int] = 1,
    ceil_mode: bool = False,
    return_indices: bool = False
) -> Tensor:
    if has_torch_function_unary(input):
        return handle_torch_function(
            max_pool2d,
            (input,),
            input,
            kernel_size,
            stride=stride,
            padding=padding,
            dilation=dilation,
            ceil_mode=ceil_mode,
            return_indices=return_indices,
        )
    if stride is None:
        stride = torch.jit.annotate(List[int], [])
    return torch.max_pool2d(input, kernel_size, stride, padding, dilation, ceil_mode)


max_pool2d = boolean_dispatch(
    arg_name="return_indices",
    arg_index=6,
    default=False,
    if_true=max_pool2d_with_indices,
    if_false=_max_pool2d,
    module_name=__name__,
    func_name="max_pool2d",
)


def max_pool3d_with_indices(
    input: Tensor, kernel_size: BroadcastingList3[int],
    stride: Optional[BroadcastingList3[int]] = None,
    padding: BroadcastingList3[int] = 0,
    dilation: BroadcastingList3[int] = 1,
    ceil_mode: bool = False,
    return_indices: bool = False
) -> Tuple[Tensor, Tensor]:
    r"""
    max_pool3d(input, kernel_size, stride=None, padding=0, dilation=1, ceil_mode=False, return_indices=False)

    Applies a 3D max pooling over an input signal composed of several input
    planes.

    .. note::
        The order of :attr:`ceil_mode` and :attr:`return_indices` is different from
        what seen in :class:`~torch.nn.MaxPool3d`, and will change in a future release.

    See :class:`~torch.nn.MaxPool3d` for details.

    Args:
        input: input tensor :math:`(\text{minibatch} , \text{in\_channels} , iD, iH , iW)`, minibatch dim optional.
        kernel_size: size of the pooling region. Can be a single number or a
                     tuple `(kT, kH, kW)`
        stride: stride of the pooling operation. Can be a single number or a
                tuple `(sT, sH, sW)`. Default: :attr:`kernel_size`
        padding: Implicit negative infinity padding to be added on both sides, must be >= 0 and <= kernel_size / 2.
        dilation: The stride between elements within a sliding window, must be > 0.
        ceil_mode: If ``True``, will use `ceil` instead of `floor` to compute the output shape. This
                   ensures that every element in the input tensor is covered by a sliding window.
        return_indices: If ``True``, will return the argmax along with the max values.
                        Useful for :class:`torch.nn.functional.max_unpool3d` later
    """
    if has_torch_function_unary(input):
        return handle_torch_function(
            max_pool3d_with_indices,
            (input,),
            input,
            kernel_size,
            stride=stride,
            padding=padding,
            dilation=dilation,
            ceil_mode=ceil_mode,
            return_indices=return_indices,
        )
    if stride is None:
        stride = torch.jit.annotate(List[int], [])
    return torch._C._nn.max_pool3d_with_indices(input, kernel_size, stride, padding, dilation, ceil_mode)


def _max_pool3d(
    input: Tensor, kernel_size: BroadcastingList3[int],
    stride: Optional[BroadcastingList3[int]] = None,
    padding: BroadcastingList3[int] = 0,
    dilation: BroadcastingList3[int] = 1,
    ceil_mode: bool = False,
    return_indices: bool = False
) -> Tensor:
    if has_torch_function_unary(input):
        return handle_torch_function(
            max_pool3d,
            (input,),
            input,
            kernel_size,
            stride=stride,
            padding=padding,
            dilation=dilation,
            ceil_mode=ceil_mode,
            return_indices=return_indices,
        )
    if stride is None:
        stride = torch.jit.annotate(List[int], [])
    return torch.max_pool3d(input, kernel_size, stride, padding, dilation, ceil_mode)


max_pool3d = boolean_dispatch(
    arg_name="return_indices",
    arg_index=6,
    default=False,
    if_true=max_pool3d_with_indices,
    if_false=_max_pool3d,
    module_name=__name__,
    func_name="max_pool3d",
)


def _unpool_output_size(
    input: Tensor, kernel_size: List[int], stride: List[int], padding: List[int], output_size: Optional[List[int]]
) -> List[int]:
    input_size = input.size()
    default_size = torch.jit.annotate(List[int], [])
    for d in range(len(kernel_size)):
        default_size.append((input_size[-len(kernel_size) + d] - 1) * stride[d] + kernel_size[d] - 2 * padding[d])
    if output_size is None:
        ret = default_size
    else:
        if len(output_size) == len(kernel_size) + 2:
            output_size = output_size[2:]
        if len(output_size) != len(kernel_size):
            raise ValueError(
                "output_size should be a sequence containing "
                "{} or {} elements, but it has a length of '{}'".format(
                    len(kernel_size), len(kernel_size) + 2, len(output_size)
                )
            )
        for d in range(len(kernel_size)):
            min_size = default_size[d] - stride[d]
            max_size = default_size[d] + stride[d]
            if not (min_size < output_size[d] < max_size):
                raise ValueError(
                    'invalid output_size "{}" (dim {} must be between {} and {})'.format(
                        output_size, d, min_size, max_size
                    )
                )

        ret = output_size
    return ret


def max_unpool1d(
    input: Tensor, indices: Tensor,
    kernel_size: BroadcastingList1[int],
    stride: Optional[BroadcastingList1[int]] = None,
    padding: BroadcastingList1[int] = 0,
    output_size: Optional[BroadcastingList1[int]] = None
) -> Tensor:
    r"""Computes a partial inverse of :class:`MaxPool1d`.

    See :class:`~torch.nn.MaxUnpool1d` for details.
    """
    if has_torch_function_unary(input):
        return handle_torch_function(
            max_unpool1d,
            (input,),
            input,
            indices,
            kernel_size,
            stride=stride,
            padding=padding,
            output_size=output_size,
        )
    kernel_size = _single(kernel_size)
    if stride is not None:
        _stride = _single(stride)
    else:
        _stride = kernel_size
    padding = _single(padding)
    output_size = _unpool_output_size(input, kernel_size, _stride, padding, output_size)
    if isinstance(output_size, list):
        output_size = output_size + [1]
    else:
        output_size = output_size + (1,)
    return torch._C._nn.max_unpool2d(input.unsqueeze(-1), indices.unsqueeze(-1), output_size).squeeze(-1)


def max_unpool2d(
    input: Tensor, indices: Tensor,
    kernel_size: BroadcastingList2[int],
    stride: Optional[BroadcastingList2[int]] = None,
    padding: BroadcastingList2[int] = 0,
    output_size: Optional[BroadcastingList2[int]] = None
) -> Tensor:
    r"""Computes a partial inverse of :class:`MaxPool2d`.

    See :class:`~torch.nn.MaxUnpool2d` for details.
    """
    if has_torch_function_unary(input):
        return handle_torch_function(
            max_unpool2d,
            (input,),
            input,
            indices,
            kernel_size,
            stride=stride,
            padding=padding,
            output_size=output_size,
        )
    kernel_size = _pair(kernel_size)
    if stride is not None:
        _stride = _pair(stride)
    else:
        _stride = kernel_size
    padding = _pair(padding)
    output_size = _unpool_output_size(input, kernel_size, _stride, padding, output_size)
    return torch._C._nn.max_unpool2d(input, indices, output_size)


def max_unpool3d(
    input: Tensor, indices: Tensor,
    kernel_size: BroadcastingList3[int],
    stride: Optional[BroadcastingList3[int]] = None,
    padding: BroadcastingList3[int] = 0,
    output_size: Optional[BroadcastingList3[int]] = None
) -> Tensor:
    r"""Computes a partial inverse of :class:`MaxPool3d`.

    See :class:`~torch.nn.MaxUnpool3d` for details.
    """
    if has_torch_function_unary(input):
        return handle_torch_function(
            max_unpool3d,
            (input,),
            input,
            indices,
            kernel_size,
            stride=stride,
            padding=padding,
            output_size=output_size,
        )
    kernel_size = _triple(kernel_size)
    if stride is not None:
        _stride = _triple(stride)
    else:
        _stride = kernel_size
    padding = _triple(padding)
    output_size = _unpool_output_size(input, kernel_size, _stride, padding, output_size)
    return torch._C._nn.max_unpool3d(input, indices, output_size, _stride, padding)


def lp_pool2d(
    input: Tensor, norm_type: Union[int, float],
    kernel_size: BroadcastingList2[int],
    stride: Optional[BroadcastingList2[int]] = None,
    ceil_mode: bool = False
) -> Tensor:
    r"""Applies a 2D power-average pooling over an input signal composed of
    several input planes. If the sum of all inputs to the power of `p` is
    zero, the gradient is set to zero as well.

    See :class:`~torch.nn.LPPool2d` for details.
    """
    if has_torch_function_unary(input):
        return handle_torch_function(
            lp_pool2d, (input,), input, norm_type, kernel_size, stride=stride, ceil_mode=ceil_mode
        )
    kw, kh = utils._pair(kernel_size)
    if stride is not None:
        out = avg_pool2d(input.pow(norm_type), kernel_size, stride, 0, ceil_mode)
    else:
        out = avg_pool2d(input.pow(norm_type), kernel_size, padding=0, ceil_mode=ceil_mode)

    return (torch.sign(out) * relu(torch.abs(out))).mul(kw * kh).pow(1.0 / norm_type)


def lp_pool1d(
    input: Tensor, norm_type: Union[int, float],
    kernel_size: int,
    stride: Optional[BroadcastingList1[int]] = None,
    ceil_mode: bool = False
) -> Tensor:
    r"""Applies a 1D power-average pooling over an input signal composed of
    several input planes. If the sum of all inputs to the power of `p` is
    zero, the gradient is set to zero as well.

    See :class:`~torch.nn.LPPool1d` for details.
    """
    if has_torch_function_unary(input):
        return handle_torch_function(
            lp_pool1d, (input,), input, norm_type, kernel_size, stride=stride, ceil_mode=ceil_mode
        )
    if stride is not None:
        out = avg_pool1d(input.pow(norm_type), kernel_size, stride, 0, ceil_mode)
    else:
        out = avg_pool1d(input.pow(norm_type), kernel_size, padding=0, ceil_mode=ceil_mode)

    return (torch.sign(out) * relu(torch.abs(out))).mul(kernel_size).pow(1.0 / norm_type)


def adaptive_max_pool1d_with_indices(
    input: Tensor, output_size: BroadcastingList1[int], return_indices: bool = False
) -> Tuple[Tensor, Tensor]:
    r"""Applies a 1D adaptive max pooling over an input signal composed of
    several input planes.

    See :class:`~torch.nn.AdaptiveMaxPool1d` for details and output shape.

    Args:
        output_size: the target output size (single integer)
        return_indices: whether to return pooling indices. Default: ``False``
    """
    if has_torch_function_unary(input):
        return handle_torch_function(
            adaptive_max_pool1d_with_indices, (input,), input, output_size, return_indices=return_indices
        )
    return torch.adaptive_max_pool1d(input, output_size)


def _adaptive_max_pool1d(input: Tensor, output_size: BroadcastingList1[int], return_indices: bool = False) -> Tensor:
    if has_torch_function_unary(input):
        return handle_torch_function(
            adaptive_max_pool1d, (input,), input, output_size, return_indices=return_indices
        )
    return adaptive_max_pool1d_with_indices(input, output_size)[0]


adaptive_max_pool1d = boolean_dispatch(
    arg_name="return_indices",
    arg_index=2,
    default=False,
    if_true=adaptive_max_pool1d_with_indices,
    if_false=_adaptive_max_pool1d,
    module_name=__name__,
    func_name="adaptive_max_pool1d",
)


def adaptive_max_pool2d_with_indices(
    input: Tensor, output_size: BroadcastingList2[int],
    return_indices: bool = False
) -> Tuple[Tensor, Tensor]:
    r"""Applies a 2D adaptive max pooling over an input signal composed of
    several input planes.

    See :class:`~torch.nn.AdaptiveMaxPool2d` for details and output shape.

    Args:
        output_size: the target output size (single integer or
            double-integer tuple)
        return_indices: whether to return pooling indices. Default: ``False``
    """
    if has_torch_function_unary(input):
        return handle_torch_function(
            adaptive_max_pool2d_with_indices, (input,), input, output_size, return_indices=return_indices
        )
    output_size = _list_with_default(output_size, input.size())
    return torch._C._nn.adaptive_max_pool2d(input, output_size)


def _adaptive_max_pool2d(input: Tensor, output_size: BroadcastingList2[int], return_indices: bool = False) -> Tensor:
    if has_torch_function_unary(input):
        return handle_torch_function(
            adaptive_max_pool2d, (input,), input, output_size, return_indices=return_indices
        )
    return adaptive_max_pool2d_with_indices(input, output_size)[0]


adaptive_max_pool2d = boolean_dispatch(
    arg_name="return_indices",
    arg_index=2,
    default=False,
    if_true=adaptive_max_pool2d_with_indices,
    if_false=_adaptive_max_pool2d,
    module_name=__name__,
    func_name="adaptive_max_pool2d",
)


def adaptive_max_pool3d_with_indices(
    input: Tensor, output_size: BroadcastingList3[int],
    return_indices: bool = False
) -> Tuple[Tensor, Tensor]:
    r"""Applies a 3D adaptive max pooling over an input signal composed of
    several input planes.

    See :class:`~torch.nn.AdaptiveMaxPool3d` for details and output shape.

    Args:
        output_size: the target output size (single integer or
            triple-integer tuple)
        return_indices: whether to return pooling indices. Default: ``False``
    """
    if has_torch_function_unary(input):
        return handle_torch_function(
            adaptive_max_pool3d_with_indices, (input,), input, output_size, return_indices=return_indices
        )
    output_size = _list_with_default(output_size, input.size())
    return torch._C._nn.adaptive_max_pool3d(input, output_size)


def _adaptive_max_pool3d(input: Tensor, output_size: BroadcastingList3[int], return_indices: bool = False) -> Tensor:
    if has_torch_function_unary(input):
        return handle_torch_function(
            adaptive_max_pool3d, (input,), input, output_size, return_indices=return_indices
        )
    return adaptive_max_pool3d_with_indices(input, output_size)[0]


adaptive_max_pool3d = boolean_dispatch(
    arg_name="return_indices",
    arg_index=2,
    default=False,
    if_true=adaptive_max_pool3d_with_indices,
    if_false=_adaptive_max_pool3d,
    module_name=__name__,
    func_name="adaptive_max_pool3d",
)


adaptive_avg_pool1d = _add_docstr(
    torch.adaptive_avg_pool1d,
    r"""
adaptive_avg_pool1d(input, output_size) -> Tensor

Applies a 1D adaptive average pooling over an input signal composed of
several input planes.

See :class:`~torch.nn.AdaptiveAvgPool1d` for details and output shape.

Args:
    output_size: the target output size (single integer)
""",
)


def adaptive_avg_pool2d(input: Tensor, output_size: BroadcastingList2[int]) -> Tensor:
    r"""
    Applies a 2D adaptive average pooling over an input signal composed of
    several input planes.

    See :class:`~torch.nn.AdaptiveAvgPool2d` for details and output shape.

    Args:
        output_size: the target output size (single integer or
            double-integer tuple)
    """
    if has_torch_function_unary(input):
        return handle_torch_function(adaptive_avg_pool2d, (input,), input, output_size)
    _output_size = _list_with_default(output_size, input.size())
    return torch._C._nn.adaptive_avg_pool2d(input, _output_size)


def adaptive_avg_pool3d(input: Tensor, output_size: BroadcastingList3[int]) -> Tensor:
    r"""
    Applies a 3D adaptive average pooling over an input signal composed of
    several input planes.

    See :class:`~torch.nn.AdaptiveAvgPool3d` for details and output shape.

    Args:
        output_size: the target output size (single integer or
            triple-integer tuple)
    """
    if has_torch_function_unary(input):
        return handle_torch_function(adaptive_avg_pool3d, (input,), input, output_size)
    _output_size = _list_with_default(output_size, input.size())
    return torch._C._nn.adaptive_avg_pool3d(input, _output_size)


# Activation functions
def dropout(input: Tensor, p: float = 0.5, training: bool = True, inplace: bool = False) -> Tensor:
    r"""
    During training, randomly zeroes some of the elements of the input
    tensor with probability :attr:`p` using samples from a Bernoulli
    distribution.

    See :class:`~torch.nn.Dropout` for details.

    Args:
        p: probability of an element to be zeroed. Default: 0.5
        training: apply dropout if is ``True``. Default: ``True``
        inplace: If set to ``True``, will do this operation in-place. Default: ``False``
    """
    if has_torch_function_unary(input):
        return handle_torch_function(dropout, (input,), input, p=p, training=training, inplace=inplace)
    if p < 0.0 or p > 1.0:
        raise ValueError("dropout probability has to be between 0 and 1, " "but got {}".format(p))
    return _VF.dropout_(input, p, training) if inplace else _VF.dropout(input, p, training)


def alpha_dropout(input: Tensor, p: float = 0.5, training: bool = False, inplace: bool = False) -> Tensor:
    r"""Applies alpha dropout to the input.

    See :class:`~torch.nn.AlphaDropout` for details.
    """
    if has_torch_function_unary(input):
        return handle_torch_function(alpha_dropout, (input,), input, p=p, training=training, inplace=inplace)
    if p < 0.0 or p > 1.0:
        raise ValueError("dropout probability has to be between 0 and 1, " "but got {}".format(p))
    return _VF.alpha_dropout_(input, p, training) if inplace else _VF.alpha_dropout(input, p, training)


def dropout2d(input: Tensor, p: float = 0.5, training: bool = True, inplace: bool = False) -> Tensor:
    r"""
    Randomly zero out entire channels (a channel is a 2D feature map,
    e.g., the :math:`j`-th channel of the :math:`i`-th sample in the
    batched input is a 2D tensor :math:`\text{input}[i, j]`) of the input tensor).
    Each channel will be zeroed out independently on every forward call with
    probability :attr:`p` using samples from a Bernoulli distribution.

    See :class:`~torch.nn.Dropout2d` for details.

    Args:
        p: probability of a channel to be zeroed. Default: 0.5
        training: apply dropout if is ``True``. Default: ``True``
        inplace: If set to ``True``, will do this operation in-place. Default: ``False``
    """
    if has_torch_function_unary(input):
        return handle_torch_function(dropout2d, (input,), input, p=p, training=training, inplace=inplace)
    if p < 0.0 or p > 1.0:
        raise ValueError("dropout probability has to be between 0 and 1, " "but got {}".format(p))
    inp_dim = input.dim()
    if inp_dim not in (3, 4):
        warn_msg = (f"dropout2d: Received a {inp_dim}-D input to dropout2d, which is deprecated "
                    "and will result in an error in a future release. To retain the behavior "
                    "and silence this warning, please use dropout instead. Note that dropout2d "
                    "exists to provide channel-wise dropout on inputs with 2 spatial dimensions, "
                    "a channel dimension, and an optional batch dimension (i.e. 3D or 4D inputs).")
        warnings.warn(warn_msg)

    is_batched = inp_dim == 4
    if not is_batched:
        input = input.unsqueeze_(0) if inplace else input.unsqueeze(0)

    result = _VF.feature_dropout_(input, p, training) if inplace else _VF.feature_dropout(input, p, training)

    if not is_batched:
        result = result.squeeze_(0) if inplace else result.squeeze(0)

    return result


def dropout3d(input: Tensor, p: float = 0.5, training: bool = True, inplace: bool = False) -> Tensor:
    r"""
    Randomly zero out entire channels (a channel is a 3D feature map,
    e.g., the :math:`j`-th channel of the :math:`i`-th sample in the
    batched input is a 3D tensor :math:`\text{input}[i, j]`) of the input tensor).
    Each channel will be zeroed out independently on every forward call with
    probability :attr:`p` using samples from a Bernoulli distribution.

    See :class:`~torch.nn.Dropout3d` for details.

    Args:
        p: probability of a channel to be zeroed. Default: 0.5
        training: apply dropout if is ``True``. Default: ``True``
        inplace: If set to ``True``, will do this operation in-place. Default: ``False``
    """
    if has_torch_function_unary(input):
        return handle_torch_function(dropout3d, (input,), input, p=p, training=training, inplace=inplace)
    if p < 0.0 or p > 1.0:
        raise ValueError("dropout probability has to be between 0 and 1, " "but got {}".format(p))
    inp_dim = input.dim()
    if inp_dim not in (4, 5):
        warn_msg = (f"dropout3d: Received a {inp_dim}-D input to dropout3d, which is deprecated "
                    "and will result in an error in a future release. To retain the behavior "
                    "and silence this warning, please use dropout instead. Note that dropout3d "
                    "exists to provide channel-wise dropout on inputs with 3 spatial dimensions, "
                    "a channel dimension, and an optional batch dimension (i.e. 4D or 5D inputs).")
        warnings.warn(warn_msg)

    is_batched = inp_dim == 5
    if not is_batched:
        input = input.unsqueeze_(0) if inplace else input.unsqueeze(0)

    result = _VF.feature_dropout_(input, p, training) if inplace else _VF.feature_dropout(input, p, training)

    if not is_batched:
        result = result.squeeze_(0) if inplace else result.squeeze(0)
    return result


def feature_alpha_dropout(input: Tensor, p: float = 0.5, training: bool = False, inplace: bool = False) -> Tensor:
    r"""
    Randomly masks out entire channels (a channel is a feature map,
    e.g. the :math:`j`-th channel of the :math:`i`-th sample in the batch input
    is a tensor :math:`\text{input}[i, j]`) of the input tensor). Instead of
    setting activations to zero, as in regular Dropout, the activations are set
    to the negative saturation value of the SELU activation function.

    Each element will be masked independently on every forward call with
    probability :attr:`p` using samples from a Bernoulli distribution.
    The elements to be masked are randomized on every forward call, and scaled
    and shifted to maintain zero mean and unit variance.

    See :class:`~torch.nn.FeatureAlphaDropout` for details.

    Args:
        p: dropout probability of a channel to be zeroed. Default: 0.5
        training: apply dropout if is ``True``. Default: ``True``
        inplace: If set to ``True``, will do this operation in-place. Default: ``False``
    """
    if has_torch_function_unary(input):
        return handle_torch_function(
            feature_alpha_dropout, (input,), input, p=p, training=training, inplace=inplace
        )
    if p < 0.0 or p > 1.0:
        raise ValueError("dropout probability has to be between 0 and 1, " "but got {}".format(p))
    return _VF.feature_alpha_dropout_(input, p, training) if inplace else _VF.feature_alpha_dropout(input, p, training)


def _threshold(input: Tensor, threshold: float, value: float, inplace: bool = False) -> Tensor:
    r"""Thresholds each element of the input Tensor.

    See :class:`~torch.nn.Threshold` for more details.
    """
    if has_torch_function_unary(input):
        return handle_torch_function(_threshold, (input,), input, threshold, value, inplace=inplace)
    if inplace:
        result = _VF.threshold_(input, threshold, value)
    else:
        result = _VF.threshold(input, threshold, value)
    return result


# We define this function as _threshold because it takes an argument
# named threshold, which clobbers the recursive reference to the
# function needed for __torch_function__ support
threshold = _threshold

threshold_ = _add_docstr(
    _VF.threshold_,
    r"""
threshold_(input, threshold, value) -> Tensor

In-place version of :func:`~threshold`.
""",
)


def relu(input: Tensor, inplace: bool = False) -> Tensor:
    r"""relu(input, inplace=False) -> Tensor

    Applies the rectified linear unit function element-wise. See
    :class:`~torch.nn.ReLU` for more details.
    """
    if has_torch_function_unary(input):
        return handle_torch_function(relu, (input,), input, inplace=inplace)
    if inplace:
        result = torch.relu_(input)
    else:
        result = torch.relu(input)
    return result


relu_ = _add_docstr(
    torch.relu_,
    r"""
relu_(input) -> Tensor

In-place version of :func:`~relu`.
""",
)


def glu(input: Tensor, dim: int = -1) -> Tensor:
    r"""
    glu(input, dim=-1) -> Tensor

    The gated linear unit. Computes:

    .. math ::
        \text{GLU}(a, b) = a \otimes \sigma(b)

    where `input` is split in half along `dim` to form `a` and `b`, :math:`\sigma`
    is the sigmoid function and :math:`\otimes` is the element-wise product between matrices.

    See `Language Modeling with Gated Convolutional Networks <https://arxiv.org/abs/1612.08083>`_.

    Args:
        input (Tensor): input tensor
        dim (int): dimension on which to split the input. Default: -1
    """
    if has_torch_function_unary(input):
        return handle_torch_function(glu, (input,), input, dim=dim)
    if input.dim() == 0:
        raise RuntimeError("glu does not support scalars because halving size must be even")
    return torch._C._nn.glu(input, dim)


def hardtanh(input: Tensor, min_val: float = -1.0, max_val: float = 1.0, inplace: bool = False) -> Tensor:
    r"""
    hardtanh(input, min_val=-1., max_val=1., inplace=False) -> Tensor

    Applies the HardTanh function element-wise. See :class:`~torch.nn.Hardtanh` for more
    details.
    """
    if has_torch_function_unary(input):
        return handle_torch_function(hardtanh, (input,), input, min_val=min_val, max_val=max_val, inplace=inplace)
    if inplace:
        result = torch._C._nn.hardtanh_(input, min_val, max_val)
    else:
        result = torch._C._nn.hardtanh(input, min_val, max_val)
    return result


hardtanh_ = _add_docstr(
    torch._C._nn.hardtanh_,
    r"""
hardtanh_(input, min_val=-1., max_val=1.) -> Tensor

In-place version of :func:`~hardtanh`.
""",
)


def relu6(input: Tensor, inplace: bool = False) -> Tensor:
    r"""relu6(input, inplace=False) -> Tensor

    Applies the element-wise function :math:`\text{ReLU6}(x) = \min(\max(0,x), 6)`.

    See :class:`~torch.nn.ReLU6` for more details.
    """
    if has_torch_function_unary(input):
        return handle_torch_function(relu6, (input,), input, inplace=inplace)
    if inplace:
        result = torch._C._nn.relu6_(input)
    else:
        result = torch._C._nn.relu6(input)
    return result


def elu(input: Tensor, alpha: float = 1.0, inplace: bool = False) -> Tensor:
    r"""Applies element-wise,
    :math:`\text{ELU}(x) = \max(0,x) + \min(0, \alpha * (\exp(x) - 1))`.

    See :class:`~torch.nn.ELU` for more details.
    """
    if has_torch_function_unary(input):
        return handle_torch_function(elu, (input,), input, alpha=alpha, inplace=inplace)
    if inplace:
        result = torch._C._nn.elu_(input, alpha)
    else:
        result = torch._C._nn.elu(input, alpha)
    return result


elu_ = _add_docstr(
    torch._C._nn.elu_,
    r"""
elu_(input, alpha=1.) -> Tensor

In-place version of :func:`~elu`.
""",
)


def selu(input: Tensor, inplace: bool = False) -> Tensor:
    r"""selu(input, inplace=False) -> Tensor

    Applies element-wise,
    :math:`\text{SELU}(x) = scale * (\max(0,x) + \min(0, \alpha * (\exp(x) - 1)))`,
    with :math:`\alpha=1.6732632423543772848170429916717` and
    :math:`scale=1.0507009873554804934193349852946`.

    See :class:`~torch.nn.SELU` for more details.
    """
    if has_torch_function_unary(input):
        return handle_torch_function(selu, (input,), input, inplace=inplace)
    if inplace:
        result = torch.selu_(input)
    else:
        result = torch.selu(input)
    return result


selu_ = _add_docstr(
    torch.selu_,
    r"""
selu_(input) -> Tensor

In-place version of :func:`~selu`.
""",
)


def celu(input: Tensor, alpha: float = 1.0, inplace: bool = False) -> Tensor:
    r"""celu(input, alpha=1., inplace=False) -> Tensor

    Applies element-wise,
    :math:`\text{CELU}(x) = \max(0,x) + \min(0, \alpha * (\exp(x/\alpha) - 1))`.

    See :class:`~torch.nn.CELU` for more details.
    """
    if has_torch_function_unary(input):
        return handle_torch_function(celu, (input,), input, alpha=alpha, inplace=inplace)
    if inplace:
        result = torch.celu_(input, alpha)
    else:
        result = torch.celu(input, alpha)
    return result


celu_ = _add_docstr(
    torch.celu_,
    r"""
celu_(input, alpha=1.) -> Tensor

In-place version of :func:`~celu`.
""",
)


def leaky_relu(input: Tensor, negative_slope: float = 0.01, inplace: bool = False) -> Tensor:
    r"""
    leaky_relu(input, negative_slope=0.01, inplace=False) -> Tensor

    Applies element-wise,
    :math:`\text{LeakyReLU}(x) = \max(0, x) + \text{negative\_slope} * \min(0, x)`

    See :class:`~torch.nn.LeakyReLU` for more details.
    """
    if has_torch_function_unary(input):
        return handle_torch_function(leaky_relu, (input,), input, negative_slope=negative_slope, inplace=inplace)
    if inplace:
        result = torch._C._nn.leaky_relu_(input, negative_slope)
    else:
        result = torch._C._nn.leaky_relu(input, negative_slope)
    return result


leaky_relu_ = _add_docstr(
    torch._C._nn.leaky_relu_,
    r"""
leaky_relu_(input, negative_slope=0.01) -> Tensor

In-place version of :func:`~leaky_relu`.
""",
)


prelu = _add_docstr(
    torch.prelu,
    r"""prelu(input, weight) -> Tensor

Applies element-wise the function
:math:`\text{PReLU}(x) = \max(0,x) + \text{weight} * \min(0,x)` where weight is a
learnable parameter.

See :class:`~torch.nn.PReLU` for more details.
""")


def rrelu(
    input: Tensor, lower: float = 1.0 / 8, upper: float = 1.0 / 3, training: bool = False, inplace: bool = False
) -> Tensor:
    r"""rrelu(input, lower=1./8, upper=1./3, training=False, inplace=False) -> Tensor

    Randomized leaky ReLU.

    See :class:`~torch.nn.RReLU` for more details.
    """
    if has_torch_function_unary(input):
        return handle_torch_function(
            rrelu, (input,), input, lower=lower, upper=upper, training=training, inplace=inplace
        )
    if inplace:
        result = torch.rrelu_(input, lower, upper, training)
    else:
        result = torch.rrelu(input, lower, upper, training)
    return result


rrelu_ = _add_docstr(
    torch.rrelu_,
    r"""
rrelu_(input, lower=1./8, upper=1./3, training=False) -> Tensor

In-place version of :func:`~rrelu`.
""",
)

logsigmoid = _add_docstr(
    torch._C._nn.log_sigmoid,
    r"""
logsigmoid(input) -> Tensor

Applies element-wise :math:`\text{LogSigmoid}(x_i) = \log \left(\frac{1}{1 + \exp(-x_i)}\right)`

See :class:`~torch.nn.LogSigmoid` for more details.
""",
)

gelu = _add_docstr(
    torch._C._nn.gelu,
    r"""
gelu(input, approximate = 'none') -> Tensor

When the approximate argument is 'none', it applies element-wise the function
:math:`\text{GELU}(x) = x * \Phi(x)`

where :math:`\Phi(x)` is the Cumulative Distribution Function for Gaussian Distribution.

When the approximate argument is 'tanh', Gelu is estimated with:
    :math::  \text{GELU}(x) = 0.5 * x * (1 + \text{Tanh}(\sqrt(2 / \pi) * (x + 0.044715 * x^3)))

See `Gaussian Error Linear Units (GELUs) <https://arxiv.org/abs/1606.08415>`_.
""")

hardshrink = _add_docstr(
    torch.hardshrink,
    r"""
hardshrink(input, lambd=0.5) -> Tensor

Applies the hard shrinkage function element-wise

See :class:`~torch.nn.Hardshrink` for more details.
""")


def tanhshrink(input):
    r"""tanhshrink(input) -> Tensor

    Applies element-wise, :math:`\text{Tanhshrink}(x) = x - \text{Tanh}(x)`

    See :class:`~torch.nn.Tanhshrink` for more details.
    """
    if has_torch_function_unary(input):
        return handle_torch_function(tanhshrink, (input,), input)
    return input - input.tanh()


def softsign(input):
    r"""softsign(input) -> Tensor

    Applies element-wise, the function :math:`\text{SoftSign}(x) = \frac{x}{1 + |x|}`

    See :class:`~torch.nn.Softsign` for more details.
    """
    if has_torch_function_unary(input):
        return handle_torch_function(softsign, (input,), input)
    return input / (input.abs() + 1)


softplus = _add_docstr(
    torch._C._nn.softplus,
    r"""
softplus(input, beta=1, threshold=20) -> Tensor

Applies element-wise, the function :math:`\text{Softplus}(x) = \frac{1}{\beta} * \log(1 + \exp(\beta * x))`.

For numerical stability the implementation reverts to the linear function
when :math:`input \times \beta > threshold`.

See :class:`~torch.nn.Softplus` for more details.
""",
)


def _get_softmax_dim(name: str, ndim: int, stacklevel: int) -> int:
    warnings.warn(
        "Implicit dimension choice for {} has been deprecated. "
        "Change the call to include dim=X as an argument.".format(name),
        stacklevel=stacklevel,
    )
    if ndim == 0 or ndim == 1 or ndim == 3:
        ret = 0
    else:
        ret = 1
    return ret


def softmin(input: Tensor, dim: Optional[int] = None, _stacklevel: int = 3, dtype: Optional[DType] = None) -> Tensor:
    r"""Applies a softmin function.

    Note that :math:`\text{Softmin}(x) = \text{Softmax}(-x)`. See softmax definition for mathematical formula.

    See :class:`~torch.nn.Softmin` for more details.

    Args:
        input (Tensor): input
        dim (int): A dimension along which softmin will be computed (so every slice
            along dim will sum to 1).
        dtype (:class:`torch.dtype`, optional): the desired data type of returned tensor.
          If specified, the input tensor is casted to :attr:`dtype` before the operation
          is performed. This is useful for preventing data type overflows. Default: None.
    """
    if has_torch_function_unary(input):
        return handle_torch_function(softmin, (input,), input, dim=dim, _stacklevel=_stacklevel, dtype=dtype)
    if dim is None:
        dim = _get_softmax_dim("softmin", input.dim(), _stacklevel)
    if dtype is None:
        ret = (-input).softmax(dim)
    else:
        ret = (-input).softmax(dim, dtype=dtype)
    return ret


def softmax(input: Tensor, dim: Optional[int] = None, _stacklevel: int = 3, dtype: Optional[DType] = None) -> Tensor:
    r"""Applies a softmax function.

    Softmax is defined as:

    :math:`\text{Softmax}(x_{i}) = \frac{\exp(x_i)}{\sum_j \exp(x_j)}`

    It is applied to all slices along dim, and will re-scale them so that the elements
    lie in the range `[0, 1]` and sum to 1.

    See :class:`~torch.nn.Softmax` for more details.

    Args:
        input (Tensor): input
        dim (int): A dimension along which softmax will be computed.
        dtype (:class:`torch.dtype`, optional): the desired data type of returned tensor.
          If specified, the input tensor is casted to :attr:`dtype` before the operation
          is performed. This is useful for preventing data type overflows. Default: None.

    .. note::
        This function doesn't work directly with NLLLoss,
        which expects the Log to be computed between the Softmax and itself.
        Use log_softmax instead (it's faster and has better numerical properties).

    """
    if has_torch_function_unary(input):
        return handle_torch_function(softmax, (input,), input, dim=dim, _stacklevel=_stacklevel, dtype=dtype)
    if dim is None:
        dim = _get_softmax_dim("softmax", input.dim(), _stacklevel)
    if dtype is None:
        ret = input.softmax(dim)
    else:
        ret = input.softmax(dim, dtype=dtype)
    return ret


def gumbel_softmax(logits: Tensor, tau: float = 1, hard: bool = False, eps: float = 1e-10, dim: int = -1) -> Tensor:
    r"""
    Samples from the Gumbel-Softmax distribution (`Link 1`_  `Link 2`_) and optionally discretizes.

    Args:
      logits: `[..., num_features]` unnormalized log probabilities
      tau: non-negative scalar temperature
      hard: if ``True``, the returned samples will be discretized as one-hot vectors,
            but will be differentiated as if it is the soft sample in autograd
      dim (int): A dimension along which softmax will be computed. Default: -1.

    Returns:
      Sampled tensor of same shape as `logits` from the Gumbel-Softmax distribution.
      If ``hard=True``, the returned samples will be one-hot, otherwise they will
      be probability distributions that sum to 1 across `dim`.

    .. note::
      This function is here for legacy reasons, may be removed from nn.Functional in the future.

    .. note::
      The main trick for `hard` is to do  `y_hard - y_soft.detach() + y_soft`

      It achieves two things:
      - makes the output value exactly one-hot
      (since we add then subtract y_soft value)
      - makes the gradient equal to y_soft gradient
      (since we strip all other gradients)

    Examples::
        >>> logits = torch.randn(20, 32)
        >>> # Sample soft categorical using reparametrization trick:
        >>> F.gumbel_softmax(logits, tau=1, hard=False)
        >>> # Sample hard categorical using "Straight-through" trick:
        >>> F.gumbel_softmax(logits, tau=1, hard=True)

    .. _Link 1:
        https://arxiv.org/abs/1611.00712
    .. _Link 2:
        https://arxiv.org/abs/1611.01144
    """
    if has_torch_function_unary(logits):
        return handle_torch_function(gumbel_softmax, (logits,), logits, tau=tau, hard=hard, eps=eps, dim=dim)
    if eps != 1e-10:
        warnings.warn("`eps` parameter is deprecated and has no effect.")

    gumbels = (
        -torch.empty_like(logits, memory_format=torch.legacy_contiguous_format).exponential_().log()
    )  # ~Gumbel(0,1)
    gumbels = (logits + gumbels) / tau  # ~Gumbel(logits,tau)
    y_soft = gumbels.softmax(dim)

    if hard:
        # Straight through.
        index = y_soft.max(dim, keepdim=True)[1]
        y_hard = torch.zeros_like(logits, memory_format=torch.legacy_contiguous_format).scatter_(dim, index, 1.0)
        ret = y_hard - y_soft.detach() + y_soft
    else:
        # Reparametrization trick.
        ret = y_soft
    return ret


def log_softmax(input: Tensor, dim: Optional[int] = None, _stacklevel: int = 3, dtype: Optional[DType] = None) -> Tensor:
    r"""Applies a softmax followed by a logarithm.

    While mathematically equivalent to log(softmax(x)), doing these two
    operations separately is slower and numerically unstable. This function
    uses an alternative formulation to compute the output and gradient correctly.

    See :class:`~torch.nn.LogSoftmax` for more details.

    Args:
        input (Tensor): input
        dim (int): A dimension along which log_softmax will be computed.
        dtype (:class:`torch.dtype`, optional): the desired data type of returned tensor.
          If specified, the input tensor is cast to :attr:`dtype` before the operation
          is performed. This is useful for preventing data type overflows. Default: None.
    """
    if has_torch_function_unary(input):
        return handle_torch_function(log_softmax, (input,), input, dim=dim, _stacklevel=_stacklevel, dtype=dtype)
    if dim is None:
        dim = _get_softmax_dim("log_softmax", input.dim(), _stacklevel)
    if dtype is None:
        ret = input.log_softmax(dim)
    else:
        ret = input.log_softmax(dim, dtype=dtype)
    return ret


softshrink = _add_docstr(
    torch._C._nn.softshrink,
    r"""
softshrink(input, lambd=0.5) -> Tensor

Applies the soft shrinkage function elementwise

See :class:`~torch.nn.Softshrink` for more details.
""",
)


def tanh(input):
    r"""tanh(input) -> Tensor

    Applies element-wise,
    :math:`\text{Tanh}(x) = \tanh(x) = \frac{\exp(x) - \exp(-x)}{\exp(x) + \exp(-x)}`

    See :class:`~torch.nn.Tanh` for more details.
    """
    warnings.warn("nn.functional.tanh is deprecated. Use torch.tanh instead.")
    return input.tanh()


def sigmoid(input):
    r"""sigmoid(input) -> Tensor

    Applies the element-wise function :math:`\text{Sigmoid}(x) = \frac{1}{1 + \exp(-x)}`

    See :class:`~torch.nn.Sigmoid` for more details.
    """
    warnings.warn("nn.functional.sigmoid is deprecated. Use torch.sigmoid instead.")
    return input.sigmoid()


def hardsigmoid(input: Tensor, inplace: bool = False) -> Tensor:
    r"""Applies the element-wise function

    .. math::
        \text{Hardsigmoid}(x) = \begin{cases}
            0 & \text{if~} x \le -3, \\
            1 & \text{if~} x \ge +3, \\
            x / 6 + 1 / 2 & \text{otherwise}
        \end{cases}

    Args:
        inplace: If set to ``True``, will do this operation in-place. Default: ``False``

    See :class:`~torch.nn.Hardsigmoid` for more details.
    """
    if has_torch_function_unary(input):
        return handle_torch_function(hardsigmoid, (input,), input, inplace=inplace)
    if inplace:
        return torch._C._nn.hardsigmoid_(input)
    return torch._C._nn.hardsigmoid(input)


linear = _add_docstr(
    torch._C._nn.linear,
    r"""
linear(input, weight, bias=None) -> Tensor

Applies a linear transformation to the incoming data: :math:`y = xA^T + b`.

This operator supports :ref:`TensorFloat32<tf32_on_ampere>`.

Shape:

    - Input: :math:`(*, in\_features)` where `*` means any number of
      additional dimensions, including none
    - Weight: :math:`(out\_features, in\_features)` or :math:`(in\_features)`
    - Bias: :math:`(out\_features)` or :math:`()`
    - Output: :math:`(*, out\_features)` or :math:`(*)`, based on the shape of the weight
""")


bilinear = _add_docstr(
    torch.bilinear,
    r"""
bilinear(input1, input2, weight, bias=None) -> Tensor

Applies a bilinear transformation to the incoming data:
:math:`y = x_1^T A x_2 + b`

Shape:

    - input1: :math:`(N, *, H_{in1})` where :math:`H_{in1}=\text{in1\_features}`
      and :math:`*` means any number of additional dimensions.
      All but the last dimension of the inputs should be the same.
    - input2: :math:`(N, *, H_{in2})` where :math:`H_{in2}=\text{in2\_features}`
    - weight: :math:`(\text{out\_features}, \text{in1\_features},
      \text{in2\_features})`
    - bias: :math:`(\text{out\_features})`
    - output: :math:`(N, *, H_{out})` where :math:`H_{out}=\text{out\_features}`
      and all but the last dimension are the same shape as the input.
""")


def silu(input: Tensor, inplace: bool = False) -> Tensor:
    r"""Applies the Sigmoid Linear Unit (SiLU) function, element-wise.
    The SiLU function is also known as the swish function.

    .. math::
        \text{silu}(x) = x * \sigma(x), \text{where } \sigma(x) \text{ is the logistic sigmoid.}

    .. note::
        See `Gaussian Error Linear Units (GELUs) <https://arxiv.org/abs/1606.08415>`_
        where the SiLU (Sigmoid Linear Unit) was originally coined, and see
        `Sigmoid-Weighted Linear Units for Neural Network Function Approximation
        in Reinforcement Learning <https://arxiv.org/abs/1702.03118>`_ and `Swish:
        a Self-Gated Activation Function <https://arxiv.org/abs/1710.05941v1>`_
        where the SiLU was experimented with later.

    See :class:`~torch.nn.SiLU` for more details.
    """
    if has_torch_function_unary(input):
        return handle_torch_function(silu, (input,), input, inplace=inplace)
    if inplace:
        return torch._C._nn.silu_(input)
    return torch._C._nn.silu(input)


def mish(input: Tensor, inplace: bool = False) -> Tensor:
    r"""Applies the Mish function, element-wise.
    Mish: A Self Regularized Non-Monotonic Neural Activation Function.

    .. math::
        \text{Mish}(x) = x * \text{Tanh}(\text{Softplus}(x))

    .. note::
        See `Mish: A Self Regularized Non-Monotonic Neural Activation Function <https://arxiv.org/abs/1908.08681>`_

    See :class:`~torch.nn.Mish` for more details.
    """
    if has_torch_function_unary(input):
        return handle_torch_function(mish, (input,), input, inplace=inplace)
    if inplace:
        return torch._C._nn.mish_(input)
    return torch._C._nn.mish(input)


def hardswish(input: Tensor, inplace: bool = False) -> Tensor:
    r"""Applies the hardswish function, element-wise, as described in the paper:

    `Searching for MobileNetV3`_.

    .. math::
        \text{Hardswish}(x) = \begin{cases}
            0 & \text{if~} x \le -3, \\
            x & \text{if~} x \ge +3, \\
            x \cdot (x + 3) /6 & \text{otherwise}
        \end{cases}

    See :class:`~torch.nn.Hardswish` for more details.

    .. _`Searching for MobileNetV3`:
        https://arxiv.org/abs/1905.02244
    """
    if has_torch_function_unary(input):
        return handle_torch_function(hardswish, (input,), input, inplace=inplace)
    if inplace:
        return torch._C._nn.hardswish_(input)
    return torch._C._nn.hardswish(input)


def _no_grad_embedding_renorm_(weight: Tensor, input: Tensor, max_norm: float, norm_type: float) -> Tensor:
    with torch.no_grad():
        torch.embedding_renorm_(weight, input, max_norm, norm_type)


def embedding(
    input: Tensor,
    weight: Tensor,
    padding_idx: Optional[int] = None,
    max_norm: Optional[float] = None,
    norm_type: float = 2.0,
    scale_grad_by_freq: bool = False,
    sparse: bool = False,
) -> Tensor:
    r"""A simple lookup table that looks up embeddings in a fixed dictionary and size.

    This module is often used to retrieve word embeddings using indices.
    The input to the module is a list of indices, and the embedding matrix,
    and the output is the corresponding word embeddings.

    See :class:`torch.nn.Embedding` for more details.

    Args:
        input (LongTensor): Tensor containing indices into the embedding matrix
        weight (Tensor): The embedding matrix with number of rows equal to the maximum possible index + 1,
            and number of columns equal to the embedding size
        padding_idx (int, optional): If specified, the entries at :attr:`padding_idx` do not contribute to the gradient;
                                     therefore, the embedding vector at :attr:`padding_idx` is not updated during training,
                                     i.e. it remains as a fixed "pad".
        max_norm (float, optional): If given, each embedding vector with norm larger than :attr:`max_norm`
                                    is renormalized to have norm :attr:`max_norm`.
                                    Note: this will modify :attr:`weight` in-place.
        norm_type (float, optional): The p of the p-norm to compute for the :attr:`max_norm` option. Default ``2``.
        scale_grad_by_freq (boolean, optional): If given, this will scale gradients by the inverse of frequency of
                                                the words in the mini-batch. Default ``False``.
        sparse (bool, optional): If ``True``, gradient w.r.t. :attr:`weight` will be a sparse tensor. See Notes under
                                 :class:`torch.nn.Embedding` for more details regarding sparse gradients.

    Shape:
        - Input: LongTensor of arbitrary shape containing the indices to extract
        - Weight: Embedding matrix of floating point type with shape `(V, embedding_dim)`,
          where V = maximum index + 1 and embedding_dim = the embedding size
        - Output: `(*, embedding_dim)`, where `*` is the input shape

    Examples::

        >>> # a batch of 2 samples of 4 indices each
        >>> input = torch.tensor([[1,2,4,5],[4,3,2,9]])
        >>> # an embedding matrix containing 10 tensors of size 3
        >>> embedding_matrix = torch.rand(10, 3)
        >>> F.embedding(input, embedding_matrix)
        tensor([[[ 0.8490,  0.9625,  0.6753],
                 [ 0.9666,  0.7761,  0.6108],
                 [ 0.6246,  0.9751,  0.3618],
                 [ 0.4161,  0.2419,  0.7383]],

                [[ 0.6246,  0.9751,  0.3618],
                 [ 0.0237,  0.7794,  0.0528],
                 [ 0.9666,  0.7761,  0.6108],
                 [ 0.3385,  0.8612,  0.1867]]])

        >>> # example with padding_idx
        >>> weights = torch.rand(10, 3)
        >>> weights[0, :].zero_()
        >>> embedding_matrix = weights
        >>> input = torch.tensor([[0,2,0,5]])
        >>> F.embedding(input, embedding_matrix, padding_idx=0)
        tensor([[[ 0.0000,  0.0000,  0.0000],
                 [ 0.5609,  0.5384,  0.8720],
                 [ 0.0000,  0.0000,  0.0000],
                 [ 0.6262,  0.2438,  0.7471]]])
    """

    if has_torch_function_variadic(input, weight):
        return handle_torch_function(
            embedding,
            (input, weight),
            input,
            weight,
            padding_idx=padding_idx,
            max_norm=max_norm,
            norm_type=norm_type,
            scale_grad_by_freq=scale_grad_by_freq,
            sparse=sparse,
        )
    if padding_idx is not None:
        if padding_idx > 0:
            assert padding_idx < weight.size(0), "Padding_idx must be within num_embeddings"
        elif padding_idx < 0:
            assert padding_idx >= -weight.size(0), "Padding_idx must be within num_embeddings"
            padding_idx = weight.size(0) + padding_idx
    else:
        padding_idx = -1
    if max_norm is not None:
        # Note [embedding_renorm contiguous]
        # `embedding_renorm_` will call .contiguous() on input anyways, so we
        # call it here and take advantage of the improved locality in the
        # `embedding` call below too.
        input = input.contiguous()
        # Note [embedding_renorm set_grad_enabled]
        # XXX: equivalent to
        # with torch.no_grad():
        #   torch.embedding_renorm_
        # remove once script supports set_grad_enabled
        _no_grad_embedding_renorm_(weight, input, max_norm, norm_type)
    return torch.embedding(weight, input, padding_idx, scale_grad_by_freq, sparse)


def embedding_bag(
    input: Tensor,
    weight: Tensor,
    offsets: Optional[Tensor] = None,
    max_norm: Optional[float] = None,
    norm_type: float = 2,
    scale_grad_by_freq: bool = False,
    mode: str = "mean",
    sparse: bool = False,
    per_sample_weights: Optional[Tensor] = None,
    include_last_offset: bool = False,
    padding_idx: Optional[int] = None,
) -> Tensor:
    r"""Computes sums, means or maxes of `bags` of embeddings, without instantiating the
    intermediate embeddings.

    See :class:`torch.nn.EmbeddingBag` for more details.

    Note:
        {backward_reproducibility_note}

    Args:
        input (LongTensor): Tensor containing bags of indices into the embedding matrix
        weight (Tensor): The embedding matrix with number of rows equal to the maximum possible index + 1,
            and number of columns equal to the embedding size
        offsets (LongTensor, optional): Only used when :attr:`input` is 1D. :attr:`offsets` determines
                             the starting index position of each bag (sequence) in :attr:`input`.
        max_norm (float, optional): If given, each embedding vector with norm larger than :attr:`max_norm`
                                    is renormalized to have norm :attr:`max_norm`.
                                    Note: this will modify :attr:`weight` in-place.
        norm_type (float, optional): The ``p`` in the ``p``-norm to compute for the :attr:`max_norm` option.
                                     Default ``2``.
        scale_grad_by_freq (boolean, optional): if given, this will scale gradients by the inverse of frequency of
                                                the words in the mini-batch. Default ``False``.
                                                Note: this option is not supported when ``mode="max"``.
        mode (string, optional): ``"sum"``, ``"mean"`` or ``"max"``. Specifies the way to reduce the bag.
                                 Default: ``"mean"``
        sparse (bool, optional): if ``True``, gradient w.r.t. :attr:`weight` will be a sparse tensor. See Notes under
                                 :class:`torch.nn.Embedding` for more details regarding sparse gradients.
                                 Note: this option is not supported when ``mode="max"``.
        per_sample_weights (Tensor, optional): a tensor of float / double weights, or None
            to indicate all weights should be taken to be 1. If specified, :attr:`per_sample_weights`
            must have exactly the same shape as input and is treated as having the same
            :attr:`offsets`, if those are not None.

        include_last_offset (bool, optional): if ``True``, the size of offsets is equal to the number of bags + 1.
            The last element is the size of the input, or the ending index position of the last bag (sequence).

        padding_idx (int, optional): If specified, the entries at :attr:`padding_idx` do not contribute to the
                                     gradient; therefore, the embedding vector at :attr:`padding_idx` is not updated
                                     during training, i.e. it remains as a fixed "pad". Note that the embedding
                                     vector at :attr:`padding_idx` is excluded from the reduction.

    Shape:
        - :attr:`input` (LongTensor) and :attr:`offsets` (LongTensor, optional)

          - If :attr:`input` is 2D of shape `(B, N)`, it will be treated as ``B`` bags (sequences)
            each of fixed length ``N``, and this will return ``B`` values aggregated in a way
            depending on the :attr:`mode`. :attr:`offsets` is ignored and required to be ``None`` in this case.

          - If :attr:`input` is 1D of shape `(N)`, it will be treated as a concatenation of
            multiple bags (sequences). :attr:`offsets` is required to be a 1D tensor containing
            the starting index positions of each bag in :attr:`input`. Therefore, for :attr:`offsets`
            of shape `(B)`, :attr:`input` will be viewed as having ``B`` bags.
            Empty bags (i.e., having 0-length) will have returned vectors filled by zeros.

        - :attr:`weight` (Tensor): the learnable weights of the module of shape `(num_embeddings, embedding_dim)`

        - :attr:`per_sample_weights` (Tensor, optional). Has the same shape as :attr:`input`.

        - :attr:`output`: aggregated embedding values of shape `(B, embedding_dim)`

    Examples::

        >>> # an Embedding module containing 10 tensors of size 3
        >>> embedding_matrix = torch.rand(10, 3)
        >>> # a batch of 2 samples of 4 indices each
        >>> input = torch.tensor([1,2,4,5,4,3,2,9])
        >>> offsets = torch.tensor([0,4])
        >>> F.embedding_bag(input, embedding_matrix, offsets)
        tensor([[ 0.3397,  0.3552,  0.5545],
                [ 0.5893,  0.4386,  0.5882]])

        >>> # example with padding_idx
        >>> embedding_matrix = torch.rand(10, 3)
        >>> input = torch.tensor([2, 2, 2, 2, 4, 3, 2, 9])
        >>> offsets = torch.tensor([0,4])
        >>> F.embedding_bag(input, embedding_matrix, offsets, padding_idx=2, mode='sum')
        tensor([[ 0.0000,  0.0000,  0.0000],
                [-0.7082,  3.2145, -2.6251]])
    """
    if has_torch_function_variadic(input, weight, offsets, per_sample_weights):
        return handle_torch_function(
            embedding_bag,
            (input, weight, offsets, per_sample_weights),
            input,
            weight,
            offsets=offsets,
            max_norm=max_norm,
            norm_type=norm_type,
            scale_grad_by_freq=scale_grad_by_freq,
            mode=mode,
            sparse=sparse,
            per_sample_weights=per_sample_weights,
            include_last_offset=include_last_offset,
            padding_idx=padding_idx,
        )
    # Check for backward compatibility.
    # Used to be embedding_bag(weight, input, ...)
    # Now is     embedding_bag(input, weight, ...)
    if weight.dtype == torch.long and input.is_floating_point():
        warnings.warn(
            "Argument order of nn.functional.embedding_bag was changed. "
            "Usage `embedding_bag(weight, input, ...)` is deprecated, "
            "and should now be `embedding_bag(input, weight, ...)`."
        )
        weight, input = input, weight

    if per_sample_weights is not None and input.size() != per_sample_weights.size():
        raise ValueError(
            "embedding_bag: If per_sample_weights ({}) is not None, "
            "then it must have the same shape as the input ({})".format(per_sample_weights.shape, input.shape)
        )

    if input.dim() == 2:
        if offsets is not None:
            type_str = "<unknown>"
            # TODO: Remove this once script supports type() calls
            if not torch.jit.is_scripting():
                type_str = str(type(offsets))
            raise ValueError(
                "if input is 2D, then offsets has to be None"
                ", as input is treated is a mini-batch of"
                " fixed length sequences. However, found "
                "offsets of type {}".format(type_str)
            )
        offsets = torch.arange(0, input.numel(), input.size(1), dtype=input.dtype, device=input.device)

        input = input.reshape(-1)
        if per_sample_weights is not None:
            per_sample_weights = per_sample_weights.reshape(-1)
    elif input.dim() == 1:
        if offsets is None:
            raise ValueError("offsets has to be a 1D Tensor but got None")
        if offsets.dim() != 1:
            raise ValueError("offsets has to be a 1D Tensor")
    else:
        raise ValueError("input has to be 1D or 2D Tensor," " but got Tensor of dimension {}".format(input.dim()))
    if mode == "sum":
        mode_enum = 0
    elif mode == "mean":
        mode_enum = 1
    elif mode == "max":
        mode_enum = 2

        if scale_grad_by_freq:
            raise ValueError("max mode does not support scaling the gradient by the frequency")

        if sparse:
            raise ValueError("max mode does not support sparse weights")

    else:
        raise ValueError("mode has to be one of sum, mean or max")

    if max_norm is not None:
        # XXX: equivalent to
        # with torch.no_grad():
        #   torch.nembedding_renorm_
        # remove once script supports set_grad_enabled
        _no_grad_embedding_renorm_(weight, input, max_norm, norm_type)

    if per_sample_weights is not None and mode != "sum":
        raise NotImplementedError(
            "embedding_bag: per_sample_weights was not None. "
            "per_sample_weights is only supported for mode='sum' "
            "(got mode='{}'). Please open a feature request on GitHub.".format(mode)
        )

    ret, _, _, _ = torch.embedding_bag(
        weight, input, offsets, scale_grad_by_freq, mode_enum, sparse, per_sample_weights, include_last_offset, padding_idx
    )
    return ret


embedding_bag.__doc__ = embedding_bag.__doc__.format(**reproducibility_notes)


def _verify_batch_size(size: List[int]) -> None:
    # XXX: JIT script does not support the reduce from functools, and mul op is a
    # builtin, which cannot be used as a value to a func yet, so rewrite this size
    # check to a simple equivalent for loop
    #
    # TODO: make use of reduce like below when JIT is ready with the missing features:
    # from operator import mul
    # from functools import reduce
    #
    #   if reduce(mul, size[2:], size[0]) == 1
    size_prods = size[0]
    for i in range(len(size) - 2):
        size_prods *= size[i + 2]
    if size_prods == 1:
        raise ValueError("Expected more than 1 value per channel when training, got input size {}".format(size))


def batch_norm(
    input: Tensor,
    running_mean: Optional[Tensor],
    running_var: Optional[Tensor],
    weight: Optional[Tensor] = None,
    bias: Optional[Tensor] = None,
    training: bool = False,
    momentum: float = 0.1,
    eps: float = 1e-5,
) -> Tensor:
    r"""Applies Batch Normalization for each channel across a batch of data.

    See :class:`~torch.nn.BatchNorm1d`, :class:`~torch.nn.BatchNorm2d`,
    :class:`~torch.nn.BatchNorm3d` for details.
    """
    if has_torch_function_variadic(input, running_mean, running_var, weight, bias):
        return handle_torch_function(
            batch_norm,
            (input, running_mean, running_var, weight, bias),
            input,
            running_mean,
            running_var,
            weight=weight,
            bias=bias,
            training=training,
            momentum=momentum,
            eps=eps,
        )
    if training:
        _verify_batch_size(input.size())

    return torch.batch_norm(
        input, weight, bias, running_mean, running_var, training, momentum, eps, torch.backends.cudnn.enabled
    )


def _verify_spatial_size(size: List[int]) -> None:
    # Verify that there is > 1 spatial element for instance norm calculation.
    size_prods = 1
    for i in range(2, len(size)):
        size_prods *= size[i]
    if size_prods == 1:
        raise ValueError("Expected more than 1 spatial element when training, got input size {}".format(size))


def instance_norm(
    input: Tensor,
    running_mean: Optional[Tensor] = None,
    running_var: Optional[Tensor] = None,
    weight: Optional[Tensor] = None,
    bias: Optional[Tensor] = None,
    use_input_stats: bool = True,
    momentum: float = 0.1,
    eps: float = 1e-5,
) -> Tensor:
    r"""Applies Instance Normalization for each channel in each data sample in a
    batch.

    See :class:`~torch.nn.InstanceNorm1d`, :class:`~torch.nn.InstanceNorm2d`,
    :class:`~torch.nn.InstanceNorm3d` for details.
    """
    if has_torch_function_variadic(input, running_mean, running_var, weight, bias):
        return handle_torch_function(
            instance_norm,
            (input, running_mean, running_var, weight, bias),
            input,
            running_mean=running_mean,
            running_var=running_var,
            weight=weight,
            bias=bias,
            use_input_stats=use_input_stats,
            momentum=momentum,
            eps=eps,
        )
    if use_input_stats:
        _verify_spatial_size(input.size())
    return torch.instance_norm(
        input, weight, bias, running_mean, running_var, use_input_stats, momentum, eps, torch.backends.cudnn.enabled
    )


def layer_norm(
    input: Tensor,
    normalized_shape: List[int],
    weight: Optional[Tensor] = None,
    bias: Optional[Tensor] = None,
    eps: float = 1e-5,
) -> Tensor:
    r"""Applies Layer Normalization for last certain number of dimensions.

    See :class:`~torch.nn.LayerNorm` for details.
    """
    if has_torch_function_variadic(input, weight, bias):
        return handle_torch_function(
            layer_norm, (input, weight, bias), input, normalized_shape, weight=weight, bias=bias, eps=eps
        )
    return torch.layer_norm(input, normalized_shape, weight, bias, eps, torch.backends.cudnn.enabled)


def group_norm(
    input: Tensor, num_groups: int, weight: Optional[Tensor] = None, bias: Optional[Tensor] = None, eps: float = 1e-5
) -> Tensor:
    r"""Applies Group Normalization for last certain number of dimensions.

    See :class:`~torch.nn.GroupNorm` for details.
    """
    if has_torch_function_variadic(input, weight, bias):
        return handle_torch_function(group_norm, (input, weight, bias,), input, num_groups, weight=weight, bias=bias, eps=eps)
    _verify_batch_size([input.size(0) * input.size(1) // num_groups, num_groups] + list(input.size()[2:]))
    return torch.group_norm(input, num_groups, weight, bias, eps, torch.backends.cudnn.enabled)


def local_response_norm(input: Tensor, size: int, alpha: float = 1e-4, beta: float = 0.75, k: float = 1.0) -> Tensor:
    r"""Applies local response normalization over an input signal composed of
    several input planes, where channels occupy the second dimension.
    Applies normalization across channels.

    See :class:`~torch.nn.LocalResponseNorm` for details.
    """
    if has_torch_function_unary(input):
        return handle_torch_function(local_response_norm, (input,), input, size, alpha=alpha, beta=beta, k=k)
    dim = input.dim()
    if dim < 3:
        raise ValueError(
            "Expected 3D or higher dimensionality \
                         input (got {} dimensions)".format(
                dim
            )
        )

    if input.numel() == 0:
        return input

    div = input.mul(input).unsqueeze(1)
    if dim == 3:
        div = pad(div, (0, 0, size // 2, (size - 1) // 2))
        div = avg_pool2d(div, (size, 1), stride=1).squeeze(1)
    else:
        sizes = input.size()
        div = div.view(sizes[0], 1, sizes[1], sizes[2], -1)
        div = pad(div, (0, 0, 0, 0, size // 2, (size - 1) // 2))
        div = avg_pool3d(div, (size, 1, 1), stride=1).squeeze(1)
        div = div.view(sizes)
    div = div.mul(alpha).add(k).pow(beta)
    return input / div


# loss


def ctc_loss(
    log_probs: Tensor,
    targets: Tensor,
    input_lengths: Tensor,
    target_lengths: Tensor,
    blank: int = 0,
    reduction: str = "mean",
    zero_infinity: bool = False,
) -> Tensor:
    r"""The Connectionist Temporal Classification loss.

    See :class:`~torch.nn.CTCLoss` for details.

    Note:
        {cudnn_reproducibility_note}

    Note:
        {backward_reproducibility_note}

    Args:
        log_probs: :math:`(T, N, C)` or :math:`(T, C)` where `C = number of characters in alphabet including blank`,
            `T = input length`, and `N = batch size`.
            The logarithmized probabilities of the outputs
            (e.g. obtained with :func:`torch.nn.functional.log_softmax`).
        targets: :math:`(N, S)` or `(sum(target_lengths))`.
            Targets cannot be blank. In the second form, the targets are assumed to be concatenated.
        input_lengths: :math:`(N)` or :math:`()`.
            Lengths of the inputs (must each be :math:`\leq T`)
        target_lengths: :math:`(N)` or :math:`()`.
            Lengths of the targets
        blank (int, optional):
            Blank label. Default :math:`0`.
        reduction (string, optional): Specifies the reduction to apply to the output:
            ``'none'`` | ``'mean'`` | ``'sum'``. ``'none'``: no reduction will be applied,
            ``'mean'``: the output losses will be divided by the target lengths and
            then the mean over the batch is taken, ``'sum'``: the output will be
            summed. Default: ``'mean'``
        zero_infinity (bool, optional):
            Whether to zero infinite losses and the associated gradients.
            Default: ``False``
            Infinite losses mainly occur when the inputs are too short
            to be aligned to the targets.

    Example::

        >>> log_probs = torch.randn(50, 16, 20).log_softmax(2).detach().requires_grad_()
        >>> targets = torch.randint(1, 20, (16, 30), dtype=torch.long)
        >>> input_lengths = torch.full((16,), 50, dtype=torch.long)
        >>> target_lengths = torch.randint(10,30,(16,), dtype=torch.long)
        >>> loss = F.ctc_loss(log_probs, targets, input_lengths, target_lengths)
        >>> loss.backward()
    """
    if has_torch_function_variadic(log_probs, targets, input_lengths, target_lengths):
        return handle_torch_function(
            ctc_loss,
            (log_probs, targets, input_lengths, target_lengths),
            log_probs, targets, input_lengths, target_lengths,
            blank=blank, reduction=reduction, zero_infinity=zero_infinity
        )
    return torch.ctc_loss(
        log_probs, targets, input_lengths, target_lengths, blank, _Reduction.get_enum(reduction), zero_infinity
    )


ctc_loss.__doc__ = ctc_loss.__doc__.format(**reproducibility_notes)


def nll_loss(
    input: Tensor,
    target: Tensor,
    weight: Optional[Tensor] = None,
    size_average: Optional[bool] = None,
    ignore_index: int = -100,
    reduce: Optional[bool] = None,
    reduction: str = "mean",
) -> Tensor:
    r"""The negative log likelihood loss.

    See :class:`~torch.nn.NLLLoss` for details.

    Args:
        input: :math:`(N, C)` where `C = number of classes` or :math:`(N, C, H, W)`
            in case of 2D Loss, or :math:`(N, C, d_1, d_2, ..., d_K)` where :math:`K \geq 1`
            in the case of K-dimensional loss. `input` is expected to be log-probabilities.
        target: :math:`(N)` where each value is :math:`0 \leq \text{targets}[i] \leq C-1`,
            or :math:`(N, d_1, d_2, ..., d_K)` where :math:`K \geq 1` for
            K-dimensional loss.
        weight (Tensor, optional): a manual rescaling weight given to each
            class. If given, has to be a Tensor of size `C`
        size_average (bool, optional): Deprecated (see :attr:`reduction`). By default,
            the losses are averaged over each loss element in the batch. Note that for
            some losses, there multiple elements per sample. If the field :attr:`size_average`
            is set to ``False``, the losses are instead summed for each minibatch. Ignored
            when reduce is ``False``. Default: ``True``
        ignore_index (int, optional): Specifies a target value that is ignored
            and does not contribute to the input gradient. When :attr:`size_average` is
            ``True``, the loss is averaged over non-ignored targets. Default: -100
        reduce (bool, optional): Deprecated (see :attr:`reduction`). By default, the
            losses are averaged or summed over observations for each minibatch depending
            on :attr:`size_average`. When :attr:`reduce` is ``False``, returns a loss per
            batch element instead and ignores :attr:`size_average`. Default: ``True``
        reduction (string, optional): Specifies the reduction to apply to the output:
            ``'none'`` | ``'mean'`` | ``'sum'``. ``'none'``: no reduction will be applied,
            ``'mean'``: the sum of the output will be divided by the number of
            elements in the output, ``'sum'``: the output will be summed. Note: :attr:`size_average`
            and :attr:`reduce` are in the process of being deprecated, and in the meantime,
            specifying either of those two args will override :attr:`reduction`. Default: ``'mean'``

    Example::

        >>> # input is of size N x C = 3 x 5
        >>> input = torch.randn(3, 5, requires_grad=True)
        >>> # each element in target has to have 0 <= value < C
        >>> target = torch.tensor([1, 0, 4])
        >>> output = F.nll_loss(F.log_softmax(input), target)
        >>> output.backward()
    """
    if has_torch_function_variadic(input, target, weight):
        return handle_torch_function(
            nll_loss,
            (input, target, weight),
            input,
            target,
            weight=weight,
            size_average=size_average,
            ignore_index=ignore_index,
            reduce=reduce,
            reduction=reduction,
        )
    if size_average is not None or reduce is not None:
        reduction = _Reduction.legacy_get_string(size_average, reduce)
    return torch._C._nn.nll_loss_nd(input, target, weight, _Reduction.get_enum(reduction), ignore_index)


def poisson_nll_loss(
    input: Tensor,
    target: Tensor,
    log_input: bool = True,
    full: bool = False,
    size_average: Optional[bool] = None,
    eps: float = 1e-8,
    reduce: Optional[bool] = None,
    reduction: str = "mean",
) -> Tensor:
    r"""Poisson negative log likelihood loss.

    See :class:`~torch.nn.PoissonNLLLoss` for details.

    Args:
        input: expectation of underlying Poisson distribution.
        target: random sample :math:`target \sim \text{Poisson}(input)`.
        log_input: if ``True`` the loss is computed as
            :math:`\exp(\text{input}) - \text{target} * \text{input}`, if ``False`` then loss is
            :math:`\text{input} - \text{target} * \log(\text{input}+\text{eps})`. Default: ``True``
        full: whether to compute full loss, i. e. to add the Stirling
            approximation term. Default: ``False``
            :math:`\text{target} * \log(\text{target}) - \text{target} + 0.5 * \log(2 * \pi * \text{target})`.
        size_average (bool, optional): Deprecated (see :attr:`reduction`). By default,
            the losses are averaged over each loss element in the batch. Note that for
            some losses, there multiple elements per sample. If the field :attr:`size_average`
            is set to ``False``, the losses are instead summed for each minibatch. Ignored
            when reduce is ``False``. Default: ``True``
        eps (float, optional): Small value to avoid evaluation of :math:`\log(0)` when
            :attr:`log_input`\ =\ ``False``. Default: 1e-8
        reduce (bool, optional): Deprecated (see :attr:`reduction`). By default, the
            losses are averaged or summed over observations for each minibatch depending
            on :attr:`size_average`. When :attr:`reduce` is ``False``, returns a loss per
            batch element instead and ignores :attr:`size_average`. Default: ``True``
        reduction (string, optional): Specifies the reduction to apply to the output:
            ``'none'`` | ``'mean'`` | ``'sum'``. ``'none'``: no reduction will be applied,
            ``'mean'``: the sum of the output will be divided by the number of
            elements in the output, ``'sum'``: the output will be summed. Note: :attr:`size_average`
            and :attr:`reduce` are in the process of being deprecated, and in the meantime,
            specifying either of those two args will override :attr:`reduction`. Default: ``'mean'``

    """
    if has_torch_function_variadic(input, target):
        return handle_torch_function(
            poisson_nll_loss,
            (input, target),
            input,
            target,
            log_input=log_input,
            full=full,
            size_average=size_average,
            eps=eps,
            reduce=reduce,
            reduction=reduction,
        )
    if size_average is not None or reduce is not None:
        reduction = _Reduction.legacy_get_string(size_average, reduce)
    if reduction != "none" and reduction != "mean" and reduction != "sum":
        ret = input
        raise ValueError(reduction + " is not valid")

    ret = torch.poisson_nll_loss(input, target, log_input, full, eps, _Reduction.get_enum(reduction))
    return ret


def gaussian_nll_loss(
    input: Tensor,
    target: Tensor,
    var: Tensor,
    full: bool = False,
    eps: float = 1e-6,
    reduction: str = "mean",
) -> Tensor:
    r"""Gaussian negative log likelihood loss.

    See :class:`~torch.nn.GaussianNLLLoss` for details.

    Args:
        input: expectation of the Gaussian distribution.
        target: sample from the Gaussian distribution.
        var: tensor of positive variance(s), one for each of the expectations
            in the input (heteroscedastic), or a single one (homoscedastic).
        full (bool, optional): include the constant term in the loss calculation. Default: ``False``.
        eps (float, optional): value added to var, for stability. Default: 1e-6.
        reduction (string, optional): specifies the reduction to apply to the output:
            ``'none'`` | ``'mean'`` | ``'sum'``. ``'none'``: no reduction will be applied,
            ``'mean'``: the output is the average of all batch member losses,
            ``'sum'``: the output is the sum of all batch member losses.
            Default: ``'mean'``.
    """
    if has_torch_function_variadic(input, target, var):
        return handle_torch_function(
            gaussian_nll_loss,
            (input, target, var),
            input,
            target,
            var,
            full=full,
            eps=eps,
            reduction=reduction,
        )

    # Check var size
    # If var.size == input.size, the case is heteroscedastic and no further checks are needed.
    # Otherwise:
    if var.size() != input.size():

        # If var is one dimension short of input, but the sizes match otherwise, then this is a homoscedastic case.
        # e.g. input.size = (10, 2, 3), var.size = (10, 2)
        # -> unsqueeze var so that var.shape = (10, 2, 1)
        # this is done so that broadcasting can happen in the loss calculation
        if input.size()[:-1] == var.size():
            var = torch.unsqueeze(var, -1)

        # This checks if the sizes match up to the final dimension, and the final dimension of var is of size 1.
        # This is also a homoscedastic case.
        # e.g. input.size = (10, 2, 3), var.size = (10, 2, 1)
        elif input.size()[:-1] == var.size()[:-1] and var.size(-1) == 1:  # Heteroscedastic case
            pass

        # If none of the above pass, then the size of var is incorrect.
        else:
            raise ValueError("var is of incorrect size")

    # Check validity of reduction mode
    if reduction != 'none' and reduction != 'mean' and reduction != 'sum':
        raise ValueError(reduction + " is not valid")

    # Entries of var must be non-negative
    if torch.any(var < 0):
        raise ValueError("var has negative entry/entries")

    # Clamp for stability
    var = var.clone()
    with torch.no_grad():
        var.clamp_(min=eps)

    # Calculate the loss
    loss = 0.5 * (torch.log(var) + (input - target)**2 / var)
    if full:
        loss += 0.5 * math.log(2 * math.pi)

    if reduction == 'mean':
        return loss.mean()
    elif reduction == 'sum':
        return loss.sum()
    else:
        return loss


def kl_div(
    input: Tensor,
    target: Tensor,
    size_average: Optional[bool] = None,
    reduce: Optional[bool] = None,
    reduction: str = "mean",
    log_target: bool = False,
) -> Tensor:
    r"""The `Kullback-Leibler divergence Loss
    <https://en.wikipedia.org/wiki/Kullback-Leibler_divergence>`__

    See :class:`~torch.nn.KLDivLoss` for details.

    Args:
        input: Tensor of arbitrary shape in log-probabilities.
        target: Tensor of the same shape as input. See :attr:`log_target` for
            the target's interpretation.
        size_average (bool, optional): Deprecated (see :attr:`reduction`). By default,
            the losses are averaged over each loss element in the batch. Note that for
            some losses, there multiple elements per sample. If the field :attr:`size_average`
            is set to ``False``, the losses are instead summed for each minibatch. Ignored
            when reduce is ``False``. Default: ``True``
        reduce (bool, optional): Deprecated (see :attr:`reduction`). By default, the
            losses are averaged or summed over observations for each minibatch depending
            on :attr:`size_average`. When :attr:`reduce` is ``False``, returns a loss per
            batch element instead and ignores :attr:`size_average`. Default: ``True``
        reduction (string, optional): Specifies the reduction to apply to the output:
            ``'none'`` | ``'batchmean'`` | ``'sum'`` | ``'mean'``.
            ``'none'``: no reduction will be applied
            ``'batchmean'``: the sum of the output will be divided by the batchsize
            ``'sum'``: the output will be summed
            ``'mean'``: the output will be divided by the number of elements in the output
            Default: ``'mean'``
        log_target (bool): A flag indicating whether ``target`` is passed in the log space.
            It is recommended to pass certain distributions (like ``softmax``)
            in the log space to avoid numerical issues caused by explicit ``log``.
            Default: ``False``

    .. note::
        :attr:`size_average` and :attr:`reduce` are in the process of being deprecated,
        and in the meantime, specifying either of those two args will override :attr:`reduction`.

    .. note::
        :attr:`reduction` = ``'mean'`` doesn't return the true kl divergence value, please use
        :attr:`reduction` = ``'batchmean'`` which aligns with KL math definition.
        In the next major release, ``'mean'`` will be changed to be the same as 'batchmean'.
    """
    if has_torch_function_variadic(input, target):
        return handle_torch_function(
            kl_div,
            (input, target),
            input,
            target,
            size_average=size_average,
            reduce=reduce,
            reduction=reduction,
            log_target=log_target,
        )
    if size_average is not None or reduce is not None:
        reduction_enum = _Reduction.legacy_get_enum(size_average, reduce)
    else:
        if reduction == "mean":
            warnings.warn(
                "reduction: 'mean' divides the total loss by both the batch size and the support size."
                "'batchmean' divides only by the batch size, and aligns with the KL div math definition."
                "'mean' will be changed to behave the same as 'batchmean' in the next major release."
            )

        # special case for batchmean
        if reduction == "batchmean":
            reduction_enum = _Reduction.get_enum("sum")
        else:
            reduction_enum = _Reduction.get_enum(reduction)

    reduced = torch.kl_div(input, target, reduction_enum, log_target=log_target)

    if reduction == "batchmean" and input.dim() != 0:
        reduced = reduced / input.size()[0]

    return reduced


def cross_entropy(
    input: Tensor,
    target: Tensor,
    weight: Optional[Tensor] = None,
    size_average: Optional[bool] = None,
    ignore_index: int = -100,
    reduce: Optional[bool] = None,
    reduction: str = "mean",
    label_smoothing: float = 0.0,
) -> Tensor:
    r"""This criterion computes the cross entropy loss between input and target.

    See :class:`~torch.nn.CrossEntropyLoss` for details.

    Args:
        input (Tensor) : Predicted unnormalized scores (often referred to as logits);
            see Shape section below for supported shapes.
        target (Tensor) : Ground truth class indices or class probabilities;
            see Shape section below for supported shapes.
        weight (Tensor, optional): a manual rescaling weight given to each
            class. If given, has to be a Tensor of size `C`
        size_average (bool, optional): Deprecated (see :attr:`reduction`). By default,
            the losses are averaged over each loss element in the batch. Note that for
            some losses, there multiple elements per sample. If the field :attr:`size_average`
            is set to ``False``, the losses are instead summed for each minibatch. Ignored
            when reduce is ``False``. Default: ``True``
        ignore_index (int, optional): Specifies a target value that is ignored
            and does not contribute to the input gradient. When :attr:`size_average` is
            ``True``, the loss is averaged over non-ignored targets. Note that
            :attr:`ignore_index` is only applicable when the target contains class indices.
            Default: -100
        reduce (bool, optional): Deprecated (see :attr:`reduction`). By default, the
            losses are averaged or summed over observations for each minibatch depending
            on :attr:`size_average`. When :attr:`reduce` is ``False``, returns a loss per
            batch element instead and ignores :attr:`size_average`. Default: ``True``
        reduction (string, optional): Specifies the reduction to apply to the output:
            ``'none'`` | ``'mean'`` | ``'sum'``. ``'none'``: no reduction will be applied,
            ``'mean'``: the sum of the output will be divided by the number of
            elements in the output, ``'sum'``: the output will be summed. Note: :attr:`size_average`
            and :attr:`reduce` are in the process of being deprecated, and in the meantime,
            specifying either of those two args will override :attr:`reduction`. Default: ``'mean'``
        label_smoothing (float, optional): A float in [0.0, 1.0]. Specifies the amount
            of smoothing when computing the loss, where 0.0 means no smoothing. The targets
            become a mixture of the original ground truth and a uniform distribution as described in
            `Rethinking the Inception Architecture for Computer Vision <https://arxiv.org/abs/1512.00567>`__. Default: :math:`0.0`.

    Shape:
        - Input: Shape :math:`(C)`, :math:`(N, C)` or :math:`(N, C, d_1, d_2, ..., d_K)` with :math:`K \geq 1`
          in the case of `K`-dimensional loss.
        - Target: If containing class indices, shape :math:`()`, :math:`(N)` or :math:`(N, d_1, d_2, ..., d_K)` with
          :math:`K \geq 1` in the case of K-dimensional loss where each value should be between :math:`[0, C)`.
          If containing class probabilities, same shape as the input and each value should be between :math:`[0, 1]`.

        where:

        .. math::
            \begin{aligned}
                C ={} & \text{number of classes} \\
                N ={} & \text{batch size} \\
            \end{aligned}

    Examples::

        >>> # Example of target with class indices
        >>> input = torch.randn(3, 5, requires_grad=True)
        >>> target = torch.randint(5, (3,), dtype=torch.int64)
        >>> loss = F.cross_entropy(input, target)
        >>> loss.backward()
        >>>
        >>> # Example of target with class probabilities
        >>> input = torch.randn(3, 5, requires_grad=True)
        >>> target = torch.randn(3, 5).softmax(dim=1)
        >>> loss = F.cross_entropy(input, target)
        >>> loss.backward()
    """
    if has_torch_function_variadic(input, target, weight):
        return handle_torch_function(
            cross_entropy,
            (input, target, weight),
            input,
            target,
            weight=weight,
            size_average=size_average,
            ignore_index=ignore_index,
            reduce=reduce,
            reduction=reduction,
            label_smoothing=label_smoothing,
        )
    if size_average is not None or reduce is not None:
        reduction = _Reduction.legacy_get_string(size_average, reduce)
    return torch._C._nn.cross_entropy_loss(input, target, weight, _Reduction.get_enum(reduction), ignore_index, label_smoothing)


def binary_cross_entropy(
    input: Tensor,
    target: Tensor,
    weight: Optional[Tensor] = None,
    size_average: Optional[bool] = None,
    reduce: Optional[bool] = None,
    reduction: str = "mean",
) -> Tensor:
    r"""Function that measures the Binary Cross Entropy between the target and input
    probabilities.

    See :class:`~torch.nn.BCELoss` for details.

    Args:
        input: Tensor of arbitrary shape as probabilities.
        target: Tensor of the same shape as input with values between 0 and 1.
        weight (Tensor, optional): a manual rescaling weight
                if provided it's repeated to match input tensor shape
        size_average (bool, optional): Deprecated (see :attr:`reduction`). By default,
            the losses are averaged over each loss element in the batch. Note that for
            some losses, there multiple elements per sample. If the field :attr:`size_average`
            is set to ``False``, the losses are instead summed for each minibatch. Ignored
            when reduce is ``False``. Default: ``True``
        reduce (bool, optional): Deprecated (see :attr:`reduction`). By default, the
            losses are averaged or summed over observations for each minibatch depending
            on :attr:`size_average`. When :attr:`reduce` is ``False``, returns a loss per
            batch element instead and ignores :attr:`size_average`. Default: ``True``
        reduction (string, optional): Specifies the reduction to apply to the output:
            ``'none'`` | ``'mean'`` | ``'sum'``. ``'none'``: no reduction will be applied,
            ``'mean'``: the sum of the output will be divided by the number of
            elements in the output, ``'sum'``: the output will be summed. Note: :attr:`size_average`
            and :attr:`reduce` are in the process of being deprecated, and in the meantime,
            specifying either of those two args will override :attr:`reduction`. Default: ``'mean'``

    Examples::

        >>> input = torch.randn(3, 2, requires_grad=True)
        >>> target = torch.rand(3, 2, requires_grad=False)
        >>> loss = F.binary_cross_entropy(torch.sigmoid(input), target)
        >>> loss.backward()
    """
    if has_torch_function_variadic(input, target, weight):
        return handle_torch_function(
            binary_cross_entropy,
            (input, target, weight),
            input,
            target,
            weight=weight,
            size_average=size_average,
            reduce=reduce,
            reduction=reduction,
        )
    if size_average is not None or reduce is not None:
        reduction_enum = _Reduction.legacy_get_enum(size_average, reduce)
    else:
        reduction_enum = _Reduction.get_enum(reduction)
    if target.size() != input.size():
        raise ValueError(
            "Using a target size ({}) that is different to the input size ({}) is deprecated. "
            "Please ensure they have the same size.".format(target.size(), input.size())
        )

    if weight is not None:
        new_size = _infer_size(target.size(), weight.size())
        weight = weight.expand(new_size)

    return torch._C._nn.binary_cross_entropy(input, target, weight, reduction_enum)


def binary_cross_entropy_with_logits(
    input: Tensor,
    target: Tensor,
    weight: Optional[Tensor] = None,
    size_average: Optional[bool] = None,
    reduce: Optional[bool] = None,
    reduction: str = "mean",
    pos_weight: Optional[Tensor] = None,
) -> Tensor:
    r"""Function that measures Binary Cross Entropy between target and input
    logits.

    See :class:`~torch.nn.BCEWithLogitsLoss` for details.

    Args:
        input: Tensor of arbitrary shape as unnormalized scores (often referred to as logits).
        target: Tensor of the same shape as input with values between 0 and 1
        weight (Tensor, optional): a manual rescaling weight
            if provided it's repeated to match input tensor shape
        size_average (bool, optional): Deprecated (see :attr:`reduction`). By default,
            the losses are averaged over each loss element in the batch. Note that for
            some losses, there multiple elements per sample. If the field :attr:`size_average`
            is set to ``False``, the losses are instead summed for each minibatch. Ignored
            when reduce is ``False``. Default: ``True``
        reduce (bool, optional): Deprecated (see :attr:`reduction`). By default, the
            losses are averaged or summed over observations for each minibatch depending
            on :attr:`size_average`. When :attr:`reduce` is ``False``, returns a loss per
            batch element instead and ignores :attr:`size_average`. Default: ``True``
        reduction (string, optional): Specifies the reduction to apply to the output:
            ``'none'`` | ``'mean'`` | ``'sum'``. ``'none'``: no reduction will be applied,
            ``'mean'``: the sum of the output will be divided by the number of
            elements in the output, ``'sum'``: the output will be summed. Note: :attr:`size_average`
            and :attr:`reduce` are in the process of being deprecated, and in the meantime,
            specifying either of those two args will override :attr:`reduction`. Default: ``'mean'``
        pos_weight (Tensor, optional): a weight of positive examples.
                Must be a vector with length equal to the number of classes.

    Examples::

         >>> input = torch.randn(3, requires_grad=True)
         >>> target = torch.empty(3).random_(2)
         >>> loss = F.binary_cross_entropy_with_logits(input, target)
         >>> loss.backward()
    """
    if has_torch_function_variadic(input, target, weight, pos_weight):
        return handle_torch_function(
            binary_cross_entropy_with_logits,
            (input, target, weight, pos_weight),
            input,
            target,
            weight=weight,
            size_average=size_average,
            reduce=reduce,
            reduction=reduction,
            pos_weight=pos_weight,
        )
    if size_average is not None or reduce is not None:
        reduction_enum = _Reduction.legacy_get_enum(size_average, reduce)
    else:
        reduction_enum = _Reduction.get_enum(reduction)

    if not (target.size() == input.size()):
        raise ValueError("Target size ({}) must be the same as input size ({})".format(target.size(), input.size()))

    return torch.binary_cross_entropy_with_logits(input, target, weight, pos_weight, reduction_enum)


def smooth_l1_loss(
    input: Tensor,
    target: Tensor,
    size_average: Optional[bool] = None,
    reduce: Optional[bool] = None,
    reduction: str = "mean",
    beta: float = 1.0,
) -> Tensor:
    r"""Function that uses a squared term if the absolute
    element-wise error falls below beta and an L1 term otherwise.

    See :class:`~torch.nn.SmoothL1Loss` for details.
    """
    if has_torch_function_variadic(input, target):
        return handle_torch_function(
            smooth_l1_loss,
            (input, target),
            input,
            target,
            size_average=size_average,
            reduce=reduce,
            reduction=reduction,
            beta=beta,
        )
    if not (target.size() == input.size()):
        warnings.warn(
            "Using a target size ({}) that is different to the input size ({}). "
            "This will likely lead to incorrect results due to broadcasting. "
            "Please ensure they have the same size.".format(target.size(), input.size()),
            stacklevel=2,
        )
    if size_average is not None or reduce is not None:
        reduction = _Reduction.legacy_get_string(size_average, reduce)

    expanded_input, expanded_target = torch.broadcast_tensors(input, target)
    return torch._C._nn.smooth_l1_loss(expanded_input, expanded_target, _Reduction.get_enum(reduction), beta)


def huber_loss(
    input: Tensor,
    target: Tensor,
    reduction: str = 'mean',
    delta: float = 1.0,
) -> Tensor:
    r"""Function that uses a squared term if the absolute
    element-wise error falls below delta and a delta-scaled L1 term otherwise.

    See :class:`~torch.nn.HuberLoss` for details.
    """
    if has_torch_function_variadic(input, target):
        return handle_torch_function(
            huber_loss,
            (input, target),
            input,
            target,
            reduction=reduction,
            delta=delta,
        )
    if not (target.size() == input.size()):
        warnings.warn("Using a target size ({}) that is different to the input size ({}). "
                      "This will likely lead to incorrect results due to broadcasting. "
                      "Please ensure they have the same size.".format(target.size(), input.size()),
                      stacklevel=2)

    expanded_input, expanded_target = torch.broadcast_tensors(input, target)
    return torch._C._nn.huber_loss(expanded_input, expanded_target, _Reduction.get_enum(reduction), delta)


def l1_loss(
    input: Tensor,
    target: Tensor,
    size_average: Optional[bool] = None,
    reduce: Optional[bool] = None,
    reduction: str = "mean",
) -> Tensor:
    r"""l1_loss(input, target, size_average=None, reduce=None, reduction='mean') -> Tensor

    Function that takes the mean element-wise absolute value difference.

    See :class:`~torch.nn.L1Loss` for details.
    """
    if has_torch_function_variadic(input, target):
        return handle_torch_function(
            l1_loss, (input, target), input, target, size_average=size_average, reduce=reduce, reduction=reduction
        )
    if not (target.size() == input.size()):
        warnings.warn(
            "Using a target size ({}) that is different to the input size ({}). "
            "This will likely lead to incorrect results due to broadcasting. "
            "Please ensure they have the same size.".format(target.size(), input.size()),
            stacklevel=2,
        )
    if size_average is not None or reduce is not None:
        reduction = _Reduction.legacy_get_string(size_average, reduce)

    expanded_input, expanded_target = torch.broadcast_tensors(input, target)
    return torch._C._nn.l1_loss(expanded_input, expanded_target, _Reduction.get_enum(reduction))


def mse_loss(
    input: Tensor,
    target: Tensor,
    size_average: Optional[bool] = None,
    reduce: Optional[bool] = None,
    reduction: str = "mean",
) -> Tensor:
    r"""mse_loss(input, target, size_average=None, reduce=None, reduction='mean') -> Tensor

    Measures the element-wise mean squared error.

    See :class:`~torch.nn.MSELoss` for details.
    """
    if has_torch_function_variadic(input, target):
        return handle_torch_function(
            mse_loss, (input, target), input, target, size_average=size_average, reduce=reduce, reduction=reduction
        )
    if not (target.size() == input.size()):
        warnings.warn(
            "Using a target size ({}) that is different to the input size ({}). "
            "This will likely lead to incorrect results due to broadcasting. "
            "Please ensure they have the same size.".format(target.size(), input.size()),
            stacklevel=2,
        )
    if size_average is not None or reduce is not None:
        reduction = _Reduction.legacy_get_string(size_average, reduce)

    expanded_input, expanded_target = torch.broadcast_tensors(input, target)
    return torch._C._nn.mse_loss(expanded_input, expanded_target, _Reduction.get_enum(reduction))


def margin_ranking_loss(
    input1: Tensor,
    input2: Tensor,
    target: Tensor,
    margin: float = 0,
    size_average: Optional[bool] = None,
    reduce: Optional[bool] = None,
    reduction: str = "mean",
) -> Tensor:
    r"""margin_ranking_loss(input1, input2, target, margin=0, size_average=None, reduce=None, reduction='mean') -> Tensor

    See :class:`~torch.nn.MarginRankingLoss` for details.
    """
    if has_torch_function_variadic(input1, input2, target):
        return handle_torch_function(
            margin_ranking_loss,
            (input1, input2, target),
            input1,
            input2,
            target,
            margin=margin,
            size_average=size_average,
            reduce=reduce,
            reduction=reduction,
        )
    if size_average is not None or reduce is not None:
        reduction_enum = _Reduction.legacy_get_enum(size_average, reduce)
    else:
        reduction_enum = _Reduction.get_enum(reduction)
    if (input1.dim() != input2.dim() or input1.dim() != target.dim()):
        raise RuntimeError(
            (
                "margin_ranking_loss : All input tensors should have same dimension but got sizes: "
                "input1: {}, input2: {}, target: {} ".format(input1.size(), input2.size(), target.size())
            )
        )
    return torch.margin_ranking_loss(input1, input2, target, margin, reduction_enum)


def hinge_embedding_loss(
    input: Tensor,
    target: Tensor,
    margin: float = 1.0,
    size_average: Optional[bool] = None,
    reduce: Optional[bool] = None,
    reduction: str = "mean",
) -> Tensor:
    r"""hinge_embedding_loss(input, target, margin=1.0, size_average=None, reduce=None, reduction='mean') -> Tensor

    See :class:`~torch.nn.HingeEmbeddingLoss` for details.
    """
    if has_torch_function_variadic(input, target):
        return handle_torch_function(
            hinge_embedding_loss,
            (input, target),
            input,
            target,
            margin=margin,
            size_average=size_average,
            reduce=reduce,
            reduction=reduction,
        )
    if size_average is not None or reduce is not None:
        reduction_enum = _Reduction.legacy_get_enum(size_average, reduce)
    else:
        reduction_enum = _Reduction.get_enum(reduction)
    return torch.hinge_embedding_loss(input, target, margin, reduction_enum)


def multilabel_margin_loss(
    input: Tensor,
    target: Tensor,
    size_average: Optional[bool] = None,
    reduce: Optional[bool] = None,
    reduction: str = "mean",
) -> Tensor:
    r"""multilabel_margin_loss(input, target, size_average=None, reduce=None, reduction='mean') -> Tensor

    See :class:`~torch.nn.MultiLabelMarginLoss` for details.
    """
    if has_torch_function_variadic(input, target):
        return handle_torch_function(
            multilabel_margin_loss,
            (input, target),
            input,
            target,
            size_average=size_average,
            reduce=reduce,
            reduction=reduction,
        )
    if size_average is not None or reduce is not None:
        reduction_enum = _Reduction.legacy_get_enum(size_average, reduce)
    else:
        reduction_enum = _Reduction.get_enum(reduction)
    return torch._C._nn.multilabel_margin_loss(input, target, reduction_enum)


def soft_margin_loss(
    input: Tensor,
    target: Tensor,
    size_average: Optional[bool] = None,
    reduce: Optional[bool] = None,
    reduction: str = "mean",
) -> Tensor:
    r"""soft_margin_loss(input, target, size_average=None, reduce=None, reduction='mean') -> Tensor

    See :class:`~torch.nn.SoftMarginLoss` for details.
    """
    if has_torch_function_variadic(input, target):
        return handle_torch_function(
            soft_margin_loss, (input, target), input, target, size_average=size_average, reduce=reduce, reduction=reduction
        )
    if size_average is not None or reduce is not None:
        reduction_enum = _Reduction.legacy_get_enum(size_average, reduce)
    else:
        reduction_enum = _Reduction.get_enum(reduction)
    return torch._C._nn.soft_margin_loss(input, target, reduction_enum)


def multilabel_soft_margin_loss(
    input: Tensor,
    target: Tensor,
    weight: Optional[Tensor] = None,
    size_average: Optional[bool] = None,
    reduce: Optional[bool] = None,
    reduction: str = "mean",
) -> Tensor:
    r"""multilabel_soft_margin_loss(input, target, weight=None, size_average=None, reduce=None, reduction='mean') -> Tensor

    See :class:`~torch.nn.MultiLabelSoftMarginLoss` for details.
    """
    if has_torch_function_variadic(input, target, weight):
        return handle_torch_function(
            multilabel_soft_margin_loss,
            (input, target, weight),
            input,
            target,
            weight=weight,
            size_average=size_average,
            reduce=reduce,
            reduction=reduction,
        )
    if size_average is not None or reduce is not None:
        reduction = _Reduction.legacy_get_string(size_average, reduce)

    loss = -(target * logsigmoid(input) + (1 - target) * logsigmoid(-input))

    if weight is not None:
        loss = loss * weight

    class_dim = input.dim() - 1
    C = input.size(class_dim)
    loss = loss.sum(dim=class_dim) / C  # only return N loss values

    if reduction == "none":
        ret = loss
    elif reduction == "mean":
        ret = loss.mean()
    elif reduction == "sum":
        ret = loss.sum()
    else:
        ret = input
        raise ValueError(reduction + " is not valid")
    return ret


def cosine_embedding_loss(
    input1: Tensor,
    input2: Tensor,
    target: Tensor,
    margin: float = 0,
    size_average: Optional[bool] = None,
    reduce: Optional[bool] = None,
    reduction: str = "mean",
) -> Tensor:
    r"""cosine_embedding_loss(input1, input2, target, margin=0, size_average=None, reduce=None, reduction='mean') -> Tensor

    See :class:`~torch.nn.CosineEmbeddingLoss` for details.
    """
    if has_torch_function_variadic(input1, input2, target):
        return handle_torch_function(
            cosine_embedding_loss,
            (input1, input2, target),
            input1,
            input2,
            target,
            margin=margin,
            size_average=size_average,
            reduce=reduce,
            reduction=reduction,
        )
    if size_average is not None or reduce is not None:
        reduction_enum = _Reduction.legacy_get_enum(size_average, reduce)
    else:
        reduction_enum = _Reduction.get_enum(reduction)
    return torch.cosine_embedding_loss(input1, input2, target, margin, reduction_enum)


def multi_margin_loss(
    input: Tensor,
    target: Tensor,
    p: int = 1,
    margin: float = 1.0,
    weight: Optional[Tensor] = None,
    size_average: Optional[bool] = None,
    reduce: Optional[bool] = None,
    reduction: str = "mean",
) -> Tensor:
    r"""multi_margin_loss(input, target, p=1, margin=1, weight=None, size_average=None, reduce=None, reduction='mean') -> Tensor

    See :class:`~torch.nn.MultiMarginLoss` for details.
    """
    if has_torch_function_variadic(input, target, weight):
        return handle_torch_function(
            multi_margin_loss,
            (input, target, weight),
            input,
            target,
            p=p,
            margin=margin,
            weight=weight,
            size_average=size_average,
            reduce=reduce,
            reduction=reduction,
        )
    if size_average is not None or reduce is not None:
        reduction_enum = _Reduction.legacy_get_enum(size_average, reduce)
    else:
        reduction_enum = _Reduction.get_enum(reduction)
    if p != 1 and p != 2:
        raise ValueError("only p == 1 and p == 2 supported")
    if weight is not None:
        if weight.dim() != 1:
            raise ValueError("weight must be one-dimensional")

    return torch._C._nn.multi_margin_loss(input, target, p, margin, weight, reduction_enum)


pixel_shuffle = _add_docstr(
    torch.pixel_shuffle,
    r"""
pixel_shuffle(input, upscale_factor) -> Tensor

Rearranges elements in a tensor of shape :math:`(*, C \times r^2, H, W)` to a
tensor of shape :math:`(*, C, H \times r, W \times r)`, where r is the :attr:`upscale_factor`.

See :class:`~torch.nn.PixelShuffle` for details.

Args:
    input (Tensor): the input tensor
    upscale_factor (int): factor to increase spatial resolution by

Examples::

    >>> input = torch.randn(1, 9, 4, 4)
    >>> output = torch.nn.functional.pixel_shuffle(input, 3)
    >>> print(output.size())
    torch.Size([1, 1, 12, 12])
""",
)

pixel_unshuffle = _add_docstr(
    torch.pixel_unshuffle,
    r"""
pixel_unshuffle(input, downscale_factor) -> Tensor

Reverses the :class:`~torch.nn.PixelShuffle` operation by rearranging elements in a
tensor of shape :math:`(*, C, H \times r, W \times r)` to a tensor of shape
:math:`(*, C \times r^2, H, W)`, where r is the :attr:`downscale_factor`.

See :class:`~torch.nn.PixelUnshuffle` for details.

Args:
    input (Tensor): the input tensor
    downscale_factor (int): factor to increase spatial resolution by

Examples::

    >>> input = torch.randn(1, 1, 12, 12)
    >>> output = torch.nn.functional.pixel_unshuffle(input, 3)
    >>> print(output.size())
    torch.Size([1, 9, 4, 4])
""",
)

channel_shuffle = _add_docstr(
    torch.channel_shuffle,
    r"""
channel_shuffle(input, groups) -> Tensor

Divide the channels in a tensor of shape :math:`(*, C , H, W)`
into g groups and rearrange them as :math:`(*, C \frac g, g, H, W)`,
while keeping the original tensor shape.

See :class:`~torch.nn.ChannelShuffle` for details.

Args:
    input (Tensor): the input tensor
    groups (int): number of groups to divide channels in and rearrange.

Examples::

    >>> input = torch.randn(1, 4, 2, 2)
    >>> print(input)
    [[[[1, 2],
       [3, 4]],
      [[5, 6],
       [7, 8]],
      [[9, 10],
       [11, 12]],
      [[13, 14],
       [15, 16]],
     ]]
    >>> output = torch.nn.functional.channel_shuffle(input, 2)
    >>> print(output)
    [[[[1, 2],
       [3, 4]],
      [[9, 10],
       [11, 12]],
      [[5, 6],
       [7, 8]],
      [[13, 14],
       [15, 16]],
     ]]
""",
)

native_channel_shuffle = _add_docstr(
    torch.native_channel_shuffle,
    r"""
native_channel_shuffle(input, groups) -> Tensor

Native kernel level implementation of the `channel_shuffle`.
This function might become private in future releases, use with caution.

Divide the channels in a tensor of shape :math:`(*, C , H, W)`
into g groups and rearrange them as :math:`(*, C \frac g, g, H, W)`,
while keeping the original tensor shape.

See :class:`~torch.nn.ChannelShuffle` for details.

Args:
    input (Tensor): the input tensor
    groups (int): number of groups to divide channels in and rearrange.

Examples::

    >>> input = torch.randn(1, 4, 2, 2)
    >>> print(input)
    [[[[1, 2],
       [3, 4]],
      [[5, 6],
       [7, 8]],
      [[9, 10],
       [11, 12]],
      [[13, 14],
       [15, 16]],
     ]]
    >>> output = torch.nn.functional.native_channel_shuffle(input, 2)
    >>> print(output)
    [[[[1, 2],
       [3, 4]],
      [[9, 10],
       [11, 12]],
      [[5, 6],
       [7, 8]],
      [[13, 14],
       [15, 16]],
     ]]
""",
)

@_overload  # noqa: F811
def upsample(input: Tensor, size: Optional[int] = None, scale_factor: Optional[float] = None, mode: str = "nearest", align_corners: Optional[bool] = None) -> Tensor:  # noqa: F811
    pass


@_overload  # noqa: F811
def upsample(input: Tensor, size: Optional[List[int]] = None, scale_factor: Optional[float] = None, mode: str = "nearest", align_corners: Optional[bool] = None) -> Tensor:  # noqa: F811
    pass


def upsample(input, size=None, scale_factor=None, mode="nearest", align_corners=None):  # noqa: F811
    r"""Upsamples the input to either the given :attr:`size` or the given
    :attr:`scale_factor`

    .. warning::
        This function is deprecated in favor of :func:`torch.nn.functional.interpolate`.
        This is equivalent with ``nn.functional.interpolate(...)``.

    Note:
        {backward_reproducibility_note}

    The algorithm used for upsampling is determined by :attr:`mode`.

    Currently temporal, spatial and volumetric upsampling are supported, i.e.
    expected inputs are 3-D, 4-D or 5-D in shape.

    The input dimensions are interpreted in the form:
    `mini-batch x channels x [optional depth] x [optional height] x width`.

    The modes available for upsampling are: `nearest`, `linear` (3D-only),
    `bilinear`, `bicubic` (4D-only), `trilinear` (5D-only)

    Args:
        input (Tensor): the input tensor
        size (int or Tuple[int] or Tuple[int, int] or Tuple[int, int, int]):
            output spatial size.
        scale_factor (float or Tuple[float]): multiplier for spatial size. Has to match input size if it is a tuple.
        mode (string): algorithm used for upsampling:
            ``'nearest'`` | ``'linear'`` | ``'bilinear'`` | ``'bicubic'`` |
            ``'trilinear'``. Default: ``'nearest'``
        align_corners (bool, optional): Geometrically, we consider the pixels of the
            input and output as squares rather than points.
            If set to ``True``, the input and output tensors are aligned by the
            center points of their corner pixels, preserving the values at the corner pixels.
            If set to ``False``, the input and output tensors are aligned by the corner
            points of their corner pixels, and the interpolation uses edge value padding
            for out-of-boundary values, making this operation *independent* of input size
            when :attr:`scale_factor` is kept the same. This only has an effect when :attr:`mode`
            is ``'linear'``, ``'bilinear'``, ``'bicubic'`` or ``'trilinear'``.
            Default: ``False``

    .. note::
        With ``mode='bicubic'``, it's possible to cause overshoot, in other words it can produce
        negative values or values greater than 255 for images.
        Explicitly call ``result.clamp(min=0, max=255)`` if you want to reduce the overshoot
        when displaying the image.

    .. warning::
        With ``align_corners = True``, the linearly interpolating modes
        (`linear`, `bilinear`, and `trilinear`) don't proportionally align the
        output and input pixels, and thus the output values can depend on the
        input size. This was the default behavior for these modes up to version
        0.3.1. Since then, the default behavior is ``align_corners = False``.
        See :class:`~torch.nn.Upsample` for concrete examples on how this
        affects the outputs.

    """
    warnings.warn("nn.functional.upsample is deprecated. Use nn.functional.interpolate instead.")
    return interpolate(input, size, scale_factor, mode, align_corners)


upsample.__doc__ = upsample.__doc__.format(**reproducibility_notes)


@_overload  # noqa: F811
def interpolate(input: Tensor, size: Optional[int] = None, scale_factor: Optional[List[float]] = None, mode: str = 'nearest', align_corners: Optional[bool] = None, recompute_scale_factor: Optional[bool] = None, antialias: bool = False) -> Tensor:  # noqa: F811
    pass


@_overload  # noqa: F811
def interpolate(input: Tensor, size: Optional[List[int]] = None, scale_factor: Optional[List[float]] = None, mode: str = 'nearest', align_corners: Optional[bool] = None, recompute_scale_factor: Optional[bool] = None, antialias: bool = False) -> Tensor:  # noqa: F811
    pass


@_overload  # noqa: F811
def interpolate(input: Tensor, size: Optional[int] = None, scale_factor: Optional[float] = None, mode: str = 'nearest', align_corners: Optional[bool] = None, recompute_scale_factor: Optional[bool] = None, antialias: bool = False) -> Tensor:  # noqa: F811
    pass


@_overload  # noqa: F811
def interpolate(  # noqa: F811
    input: Tensor,
    size: Optional[List[int]] = None,
    scale_factor: Optional[float] = None,
    mode: str = "nearest",
    align_corners: Optional[bool] = None,
    recompute_scale_factor: Optional[bool] = None,
    antialias: bool = False,
) -> Tensor:  # noqa: F811
    pass

def interpolate(input: Tensor, size: Optional[int] = None, scale_factor: Optional[List[float]] = None, mode: str = 'nearest', align_corners: Optional[bool] = None, recompute_scale_factor: Optional[bool] = None, antialias: bool = False) -> Tensor:  # noqa: F811
    r"""Down/up samples the input to either the given :attr:`size` or the given
    :attr:`scale_factor`

    The algorithm used for interpolation is determined by :attr:`mode`.

    Currently temporal, spatial and volumetric sampling are supported, i.e.
    expected inputs are 3-D, 4-D or 5-D in shape.

    The input dimensions are interpreted in the form:
    `mini-batch x channels x [optional depth] x [optional height] x width`.

    The modes available for resizing are: `nearest`, `linear` (3D-only),
    `bilinear`, `bicubic` (4D-only), `trilinear` (5D-only), `area`, `nearest-exact`

    Args:
        input (Tensor): the input tensor
        size (int or Tuple[int] or Tuple[int, int] or Tuple[int, int, int]):
            output spatial size.
        scale_factor (float or Tuple[float]): multiplier for spatial size. If `scale_factor` is a tuple,
            its length has to match `input.dim()`.
        mode (str): algorithm used for upsampling:
            ``'nearest'`` | ``'linear'`` | ``'bilinear'`` | ``'bicubic'`` |
            ``'trilinear'`` | ``'area'`` | ``'nearest-exact'``. Default: ``'nearest'``
        align_corners (bool, optional): Geometrically, we consider the pixels of the
            input and output as squares rather than points.
            If set to ``True``, the input and output tensors are aligned by the
            center points of their corner pixels, preserving the values at the corner pixels.
            If set to ``False``, the input and output tensors are aligned by the corner
            points of their corner pixels, and the interpolation uses edge value padding
            for out-of-boundary values, making this operation *independent* of input size
            when :attr:`scale_factor` is kept the same. This only has an effect when :attr:`mode`
            is ``'linear'``, ``'bilinear'``, ``'bicubic'`` or ``'trilinear'``.
            Default: ``False``
        recompute_scale_factor (bool, optional): recompute the scale_factor for use in the
            interpolation calculation. If `recompute_scale_factor` is ``True``, then
            `scale_factor` must be passed in and `scale_factor` is used to compute the
            output `size`. The computed output `size` will be used to infer new scales for
            the interpolation. Note that when `scale_factor` is floating-point, it may differ
            from the recomputed `scale_factor` due to rounding and precision issues.
            If `recompute_scale_factor` is ``False``, then `size` or `scale_factor` will
            be used directly for interpolation. Default: ``None``.
        antialias (bool, optional): flag to apply anti-aliasing. Default: ``False``. Using anti-alias
            option together with ``align_corners=False``, interpolation result would match Pillow
            result for downsampling operation. Supported modes: ``'bilinear'``, ``'bicubic'``.

    .. note::
        With ``mode='bicubic'``, it's possible to cause overshoot, in other words it can produce
        negative values or values greater than 255 for images.
        Explicitly call ``result.clamp(min=0, max=255)`` if you want to reduce the overshoot
        when displaying the image.

    .. note::
        Mode ``mode='nearest-exact'`` matches Scikit-Image and PIL nearest neighbours interpolation
        algorithms and fixes known issues with ``mode='nearest'``. This mode is introduced to keep
        backward compatibility.
        Mode ``mode='nearest'`` matches buggy OpenCV's ``INTER_NEAREST`` interpolation algorithm.

    Note:
        {backward_reproducibility_note}
    """
    if has_torch_function_unary(input):
        return handle_torch_function(
            interpolate,
            (input,),
            input,
            size=size,
            scale_factor=scale_factor,
            mode=mode,
            align_corners=align_corners,
            recompute_scale_factor=recompute_scale_factor,
            antialias=antialias
        )

    if mode in ("nearest", "area", "nearest-exact"):
        if align_corners is not None:
            raise ValueError(
                "align_corners option can only be set with the "
                "interpolating modes: linear | bilinear | bicubic | trilinear"
            )
    else:
        if align_corners is None:
            align_corners = False

    dim = input.dim() - 2  # Number of spatial dimensions.

    # Process size and scale_factor.  Validate that exactly one is set.
    # Validate its length if it is a list, or expand it if it is a scalar.
    # After this block, exactly one of output_size and scale_factors will
    # be non-None, and it will be a list (or tuple).
    if size is not None and scale_factor is not None:
        raise ValueError("only one of size or scale_factor should be defined")
    elif size is not None:
        assert scale_factor is None
        scale_factors = None
        if isinstance(size, (list, tuple)):
            if len(size) != dim:
                raise ValueError(
                    "Input and output must have the same number of spatial dimensions, but got "
                    f"input with with spatial dimensions of {list(input.shape[2:])} and output size of {size}. "
                    "Please provide input tensor in (N, C, d1, d2, ...,dK) format and "
                    "output size in (o1, o2, ...,oK) format."

                )
            output_size = size
        else:
            output_size = [size for _ in range(dim)]
    elif scale_factor is not None:
        assert size is None
        output_size = None
        if isinstance(scale_factor, (list, tuple)):
            if len(scale_factor) != dim:
                raise ValueError(
                    "Input and scale_factor must have the same number of spatial dimensions, but "
                    f"got input with spatial dimensions of {list(input.shape[2:])} and "
                    f"scale_factor of shape {scale_factor}. "
                    "Please provide input tensor in (N, C, d1, d2, ...,dK) format and "
                    "scale_factor in (s1, s2, ...,sK) format."
                )
            scale_factors = scale_factor
        else:
            scale_factors = [scale_factor for _ in range(dim)]
    else:
        raise ValueError("either size or scale_factor should be defined")

    if recompute_scale_factor is not None and recompute_scale_factor and size is not None:
        raise ValueError("recompute_scale_factor is not meaningful with an explicit size.")

    # "area" mode always requires an explicit size rather than scale factor.
    # Re-use the recompute_scale_factor code path.
    if mode == "area" and output_size is None:
        recompute_scale_factor = True

    if recompute_scale_factor is not None and recompute_scale_factor:
        # We compute output_size here, then un-set scale_factors.
        # The C++ code will recompute it based on the (integer) output size.
        if not torch.jit.is_scripting() and torch._C._get_tracing_state():
            # make scale_factor a tensor in tracing so constant doesn't get baked in
            output_size = [
                (torch.floor((input.size(i + 2).float() * torch.tensor(scale_factors[i], dtype=torch.float32)).float()))
                for i in range(dim)
            ]
        else:
            assert scale_factors is not None
            output_size = [int(math.floor(float(input.size(i + 2)) * scale_factors[i])) for i in range(dim)]
        scale_factors = None

    if antialias and not (mode in ("bilinear", "bicubic") and input.ndim == 4):
        raise ValueError("Anti-alias option is only supported for bilinear and bicubic modes")

    if input.dim() == 3 and mode == "nearest":
        return torch._C._nn.upsample_nearest1d(input, output_size, scale_factors)
    if input.dim() == 4 and mode == "nearest":
        return torch._C._nn.upsample_nearest2d(input, output_size, scale_factors)
    if input.dim() == 5 and mode == "nearest":
        return torch._C._nn.upsample_nearest3d(input, output_size, scale_factors)

    if input.dim() == 3 and mode == "nearest-exact":
        return torch._C._nn._upsample_nearest_exact1d(input, output_size, scale_factors)
    if input.dim() == 4 and mode == "nearest-exact":
        return torch._C._nn._upsample_nearest_exact2d(input, output_size, scale_factors)
    if input.dim() == 5 and mode == "nearest-exact":
        return torch._C._nn._upsample_nearest_exact3d(input, output_size, scale_factors)

    if input.dim() == 3 and mode == "area":
        assert output_size is not None
        return adaptive_avg_pool1d(input, output_size)
    if input.dim() == 4 and mode == "area":
        assert output_size is not None
        return adaptive_avg_pool2d(input, output_size)
    if input.dim() == 5 and mode == "area":
        assert output_size is not None
        return adaptive_avg_pool3d(input, output_size)

    if input.dim() == 3 and mode == "linear":
        assert align_corners is not None
        return torch._C._nn.upsample_linear1d(input, output_size, align_corners, scale_factors)
    if input.dim() == 4 and mode == "bilinear":
        assert align_corners is not None
        if antialias:
            return torch._C._nn._upsample_bilinear2d_aa(input, output_size, align_corners, scale_factors)
        return torch._C._nn.upsample_bilinear2d(input, output_size, align_corners, scale_factors)
    if input.dim() == 5 and mode == "trilinear":
        assert align_corners is not None
        return torch._C._nn.upsample_trilinear3d(input, output_size, align_corners, scale_factors)
    if input.dim() == 4 and mode == "bicubic":
        assert align_corners is not None
        if antialias:
            return torch._C._nn._upsample_bicubic2d_aa(input, output_size, align_corners, scale_factors)
        return torch._C._nn.upsample_bicubic2d(input, output_size, align_corners, scale_factors)

    if input.dim() == 3 and mode == "bilinear":
        raise NotImplementedError("Got 3D input, but bilinear mode needs 4D input")
    if input.dim() == 3 and mode == "trilinear":
        raise NotImplementedError("Got 3D input, but trilinear mode needs 5D input")
    if input.dim() == 4 and mode == "linear":
        raise NotImplementedError("Got 4D input, but linear mode needs 3D input")
    if input.dim() == 4 and mode == "trilinear":
        raise NotImplementedError("Got 4D input, but trilinear mode needs 5D input")
    if input.dim() == 5 and mode == "linear":
        raise NotImplementedError("Got 5D input, but linear mode needs 3D input")
    if input.dim() == 5 and mode == "bilinear":
        raise NotImplementedError("Got 5D input, but bilinear mode needs 4D input")

    raise NotImplementedError(
        "Input Error: Only 3D, 4D and 5D input Tensors supported"
        " (got {}D) for the modes: nearest | linear | bilinear | bicubic | trilinear | area | nearest-exact"
        " (got {})".format(input.dim(), mode)
    )


interpolate.__doc__ = interpolate.__doc__.format(**reproducibility_notes)


@_overload  # noqa: F811
def upsample_nearest(input: Tensor, size: Optional[int] = None, scale_factor: Optional[float] = None) -> Tensor:  # noqa: F811
    pass


@_overload  # noqa: F811
def upsample_nearest(input: Tensor, size: Optional[List[int]] = None, scale_factor: Optional[float] = None) -> Tensor:  # noqa: F811
    pass


def upsample_nearest(input, size=None, scale_factor=None):  # noqa: F811
    r"""Upsamples the input, using nearest neighbours' pixel values.

    .. warning::
        This function is deprecated in favor of :func:`torch.nn.functional.interpolate`.
        This is equivalent with ``nn.functional.interpolate(..., mode='nearest')``.

    Currently spatial and volumetric upsampling are supported (i.e. expected
    inputs are 4 or 5 dimensional).

    Args:
        input (Tensor): input
        size (int or Tuple[int, int] or Tuple[int, int, int]): output spatia
            size.
        scale_factor (int): multiplier for spatial size. Has to be an integer.

    Note:
        {backward_reproducibility_note}
    """
    # DeprecationWarning is ignored by default
    warnings.warn("nn.functional.upsample_nearest is deprecated. Use nn.functional.interpolate instead.")
    return interpolate(input, size, scale_factor, mode="nearest")


upsample_nearest.__doc__ = upsample_nearest.__doc__.format(**reproducibility_notes)


@_overload  # noqa: F811
def upsample_bilinear(
    input: Tensor, size: Optional[int] = None, scale_factor: Optional[float] = None
) -> Tensor:  # noqa: F811
    pass


@_overload  # noqa: F811
def upsample_bilinear(  # noqa: F811
    input: Tensor, size: Optional[List[int]] = None, scale_factor: Optional[float] = None
) -> Tensor:  # noqa: F811
    pass


@_overload  # noqa: F811
def upsample_bilinear(  # noqa: F811
    input: Tensor, size: Optional[int] = None, scale_factor: Optional[List[float]] = None
) -> Tensor:  # noqa: F811
    pass


@_overload  # noqa: F811
def upsample_bilinear(  # noqa: F811
    input: Tensor, size: Optional[List[int]] = None, scale_factor: Optional[List[float]] = None
) -> Tensor:  # noqa: F811
    pass


def upsample_bilinear(input, size=None, scale_factor=None):  # noqa: F811
    r"""Upsamples the input, using bilinear upsampling.

    .. warning::
        This function is deprecated in favor of :func:`torch.nn.functional.interpolate`.
        This is equivalent with
        ``nn.functional.interpolate(..., mode='bilinear', align_corners=True)``.

    Expected inputs are spatial (4 dimensional). Use `upsample_trilinear` fo
    volumetric (5 dimensional) inputs.

    Args:
        input (Tensor): input
        size (int or Tuple[int, int]): output spatial size.
        scale_factor (int or Tuple[int, int]): multiplier for spatial size

    Note:
        {backward_reproducibility_note}
    """
    # DeprecationWarning is ignored by default
    warnings.warn("nn.functional.upsample_bilinear is deprecated. Use nn.functional.interpolate instead.")
    return interpolate(input, size, scale_factor, mode="bilinear", align_corners=True)


upsample_bilinear.__doc__ = upsample_bilinear.__doc__.format(**reproducibility_notes)

GRID_SAMPLE_INTERPOLATION_MODES = {
    "bilinear": 0,
    "nearest": 1,
    "bicubic": 2,
}

GRID_SAMPLE_PADDING_MODES = {
    "zeros": 0,
    "border": 1,
    "reflection": 2,
}


def grid_sample(
    input: Tensor,
    grid: Tensor,
    mode: str = "bilinear",
    padding_mode: str = "zeros",
    align_corners: Optional[bool] = None,
) -> Tensor:
    r"""Given an :attr:`input` and a flow-field :attr:`grid`, computes the
    ``output`` using :attr:`input` values and pixel locations from :attr:`grid`.

    Currently, only spatial (4-D) and volumetric (5-D) :attr:`input` are
    supported.

    In the spatial (4-D) case, for :attr:`input` with shape
    :math:`(N, C, H_\text{in}, W_\text{in})` and :attr:`grid` with shape
    :math:`(N, H_\text{out}, W_\text{out}, 2)`, the output will have shape
    :math:`(N, C, H_\text{out}, W_\text{out})`.

    For each output location ``output[n, :, h, w]``, the size-2 vector
    ``grid[n, h, w]`` specifies :attr:`input` pixel locations ``x`` and ``y``,
    which are used to interpolate the output value ``output[n, :, h, w]``.
    In the case of 5D inputs, ``grid[n, d, h, w]`` specifies the
    ``x``, ``y``, ``z`` pixel locations for interpolating
    ``output[n, :, d, h, w]``. :attr:`mode` argument specifies ``nearest`` or
    ``bilinear`` interpolation method to sample the input pixels.

    :attr:`grid` specifies the sampling pixel locations normalized by the
    :attr:`input` spatial dimensions. Therefore, it should have most values in
    the range of ``[-1, 1]``. For example, values ``x = -1, y = -1`` is the
    left-top pixel of :attr:`input`, and values  ``x = 1, y = 1`` is the
    right-bottom pixel of :attr:`input`.

    If :attr:`grid` has values outside the range of ``[-1, 1]``, the corresponding
    outputs are handled as defined by :attr:`padding_mode`. Options are

        * ``padding_mode="zeros"``: use ``0`` for out-of-bound grid locations,
        * ``padding_mode="border"``: use border values for out-of-bound grid locations,
        * ``padding_mode="reflection"``: use values at locations reflected by
          the border for out-of-bound grid locations. For location far away
          from the border, it will keep being reflected until becoming in bound,
          e.g., (normalized) pixel location ``x = -3.5`` reflects by border ``-1``
          and becomes ``x' = 1.5``, then reflects by border ``1`` and becomes
          ``x'' = -0.5``.

    Note:
        This function is often used in conjunction with :func:`affine_grid`
        to build `Spatial Transformer Networks`_ .

    Note:
        When using the CUDA backend, this operation may induce nondeterministic
        behaviour in its backward pass that is not easily switched off.
        Please see the notes on :doc:`/notes/randomness` for background.

    Note:
        NaN values in :attr:`grid` would be interpreted as ``-1``.

    Args:
        input (Tensor): input of shape :math:`(N, C, H_\text{in}, W_\text{in})` (4-D case)
                        or :math:`(N, C, D_\text{in}, H_\text{in}, W_\text{in})` (5-D case)
        grid (Tensor): flow-field of shape :math:`(N, H_\text{out}, W_\text{out}, 2)` (4-D case)
                       or :math:`(N, D_\text{out}, H_\text{out}, W_\text{out}, 3)` (5-D case)
        mode (str): interpolation mode to calculate output values
            ``'bilinear'`` | ``'nearest'`` | ``'bicubic'``. Default: ``'bilinear'``
            Note: ``mode='bicubic'`` supports only 4-D input.
            When ``mode='bilinear'`` and the input is 5-D, the interpolation mode
            used internally will actually be trilinear. However, when the input is 4-D,
            the interpolation mode will legitimately be bilinear.
        padding_mode (str): padding mode for outside grid values
            ``'zeros'`` | ``'border'`` | ``'reflection'``. Default: ``'zeros'``
        align_corners (bool, optional): Geometrically, we consider the pixels of the
            input  as squares rather than points.
            If set to ``True``, the extrema (``-1`` and ``1``) are considered as referring
            to the center points of the input's corner pixels. If set to ``False``, they
            are instead considered as referring to the corner points of the input's corner
            pixels, making the sampling more resolution agnostic.
            This option parallels the ``align_corners`` option in
            :func:`interpolate`, and so whichever option is used here
            should also be used there to resize the input image before grid sampling.
            Default: ``False``

    Returns:
        output (Tensor): output Tensor

    .. _`Spatial Transformer Networks`:
        https://arxiv.org/abs/1506.02025

    .. warning::
        When ``align_corners = True``, the grid positions depend on the pixel
        size relative to the input image size, and so the locations sampled by
        :func:`grid_sample` will differ for the same input given at different
        resolutions (that is, after being upsampled or downsampled).
        The default behavior up to version 1.2.0 was ``align_corners = True``.
        Since then, the default behavior has been changed to ``align_corners = False``,
        in order to bring it in line with the default for :func:`interpolate`.

    .. note::
        ``mode='bicubic'`` is implemented using the `cubic convolution algorithm`_ with :math:`\alpha=-0.75`.
        The constant :math:`\alpha` might be different from packages to packages.
        For example, `PIL`_ and `OpenCV`_ use -0.5 and -0.75 respectively.
        This algorithm may "overshoot" the range of values it's interpolating.
        For example, it may produce negative values or values greater than 255 when interpolating input in [0, 255].
        Clamp the results with :func: `torch.clamp` to ensure they are within the valid range.
    .. _`cubic convolution algorithm`: https://en.wikipedia.org/wiki/Bicubic_interpolation
    .. _`PIL`: https://github.com/python-pillow/Pillow/blob/4634eafe3c695a014267eefdce830b4a825beed7/src/libImaging/Resample.c#L51
    .. _`OpenCV`: https://github.com/opencv/opencv/blob/f345ed564a06178670750bad59526cfa4033be55/modules/imgproc/src/resize.cpp#L908
    """
    if has_torch_function_variadic(input, grid):
        return handle_torch_function(
            grid_sample, (input, grid), input, grid, mode=mode, padding_mode=padding_mode, align_corners=align_corners
        )
    if mode != "bilinear" and mode != "nearest" and mode != "bicubic":
        raise ValueError(
            "nn.functional.grid_sample(): expected mode to be "
            "'bilinear', 'nearest' or 'bicubic', but got: '{}'".format(mode)
        )
    if padding_mode != "zeros" and padding_mode != "border" and padding_mode != "reflection":
        raise ValueError(
            "nn.functional.grid_sample(): expected padding_mode "
            "to be 'zeros', 'border', or 'reflection', "
            "but got: '{}'".format(padding_mode)
        )

    if mode == "bilinear":
        mode_enum = 0
    elif mode == "nearest":
        mode_enum = 1
    else:  # mode == 'bicubic'
        mode_enum = 2

    if padding_mode == "zeros":
        padding_mode_enum = 0
    elif padding_mode == "border":
        padding_mode_enum = 1
    else:  # padding_mode == 'reflection'
        padding_mode_enum = 2

    if align_corners is None:
        warnings.warn(
            "Default grid_sample and affine_grid behavior has changed "
            "to align_corners=False since 1.3.0. Please specify "
            "align_corners=True if the old behavior is desired. "
            "See the documentation of grid_sample for details."
        )
        align_corners = False

    return torch.grid_sampler(input, grid, mode_enum, padding_mode_enum, align_corners)


def affine_grid(theta: Tensor, size: List[int], align_corners: Optional[bool] = None) -> Tensor:
    r"""Generates a 2D or 3D flow field (sampling grid), given a batch of
    affine matrices :attr:`theta`.

    .. note::
        This function is often used in conjunction with :func:`grid_sample`
        to build `Spatial Transformer Networks`_ .

    Args:
        theta (Tensor): input batch of affine matrices with shape
            (:math:`N \times 2 \times 3`) for 2D or
            (:math:`N \times 3 \times 4`) for 3D
        size (torch.Size): the target output image size.
            (:math:`N \times C \times H \times W` for 2D or
            :math:`N \times C \times D \times H \times W` for 3D)
            Example: torch.Size((32, 3, 24, 24))
        align_corners (bool, optional): if ``True``, consider ``-1`` and ``1``
            to refer to the centers of the corner pixels rather than the image corners.
            Refer to :func:`grid_sample` for a more complete description.
            A grid generated by :func:`affine_grid` should be passed to :func:`grid_sample`
            with the same setting for this option.
            Default: ``False``

    Returns:
        output (Tensor): output Tensor of size (:math:`N \times H \times W \times 2`)

    .. _`Spatial Transformer Networks`:
        https://arxiv.org/abs/1506.02025

    .. warning::
        When ``align_corners = True``, the grid positions depend on the pixel
        size relative to the input image size, and so the locations sampled by
        :func:`grid_sample` will differ for the same input given at different
        resolutions (that is, after being upsampled or downsampled).
        The default behavior up to version 1.2.0 was ``align_corners = True``.
        Since then, the default behavior has been changed to ``align_corners = False``,
        in order to bring it in line with the default for :func:`interpolate`.
    .. warning::
        When ``align_corners = True``, 2D affine transforms on 1D data and
        3D affine transforms on 2D data (that is, when one of the spatial
        dimensions has unit size) are ill-defined, and not an intended use case.
        This is not a problem when ``align_corners = False``.
        Up to version 1.2.0, all grid points along a unit dimension were
        considered arbitrarily to be at ``-1``.
        From version 1.3.0, under ``align_corners = True`` all grid points
        along a unit dimension are considered to be at ``0``
        (the center of the input image).
    """
    if has_torch_function_unary(theta):
        return handle_torch_function(affine_grid, (theta,), theta, size, align_corners=align_corners)
    if align_corners is None:
        warnings.warn(
            "Default grid_sample and affine_grid behavior has changed "
            "to align_corners=False since 1.3.0. Please specify "
            "align_corners=True if the old behavior is desired. "
            "See the documentation of grid_sample for details."
        )
        align_corners = False

    # enforce floating point dtype on theta
    if not theta.is_floating_point():
        raise ValueError("Expected theta to have floating point type, but got {}".format(theta.dtype))
    # check that shapes and sizes match
    if len(size) == 4:
        if theta.dim() != 3 or theta.shape[-2] != 2 or theta.shape[-1] != 3:
            raise ValueError(
                "Expected a batch of 2D affine matrices of shape Nx2x3 "
                "for size {}. Got {}.".format(size, theta.shape)
            )
        spatial_size = size[-2:]  # spatial dimension sizes
    elif len(size) == 5:
        if theta.dim() != 3 or theta.shape[-2] != 3 or theta.shape[-1] != 4:
            raise ValueError(
                "Expected a batch of 3D affine matrices of shape Nx3x4 "
                "for size {}. Got {}.".format(size, theta.shape)
            )
        spatial_size = size[-3:]  # spatial dimension sizes
    else:
        raise NotImplementedError(
            "affine_grid only supports 4D and 5D sizes, "
            "for 2D and 3D affine transforms, respectively. "
            "Got size {}.".format(size)
        )
    # check for empty span
    if align_corners and min(spatial_size) == 1:
        warnings.warn(
            "Since version 1.3.0, affine_grid behavior has changed "
            "for unit-size grids when align_corners=True. "
            "This is not an intended use case of affine_grid. "
            "See the documentation of affine_grid for details."
        )
    elif min(size) <= 0:
        raise ValueError("Expected non-zero, positive output size. Got {}".format(size))

    return torch.affine_grid_generator(theta, size, align_corners)


<<<<<<< HEAD
# NOTE: Do not edit. This code will be removed once the forward-compatibility
#       period is over for PR #73431
def _pad(input: Tensor, pad: List[int], mode: str = "constant", value: float = 0.0) -> Tensor:
=======
def _pad(input: Tensor, pad: BroadcastingList1[int], mode: str = "constant", value: Union[int, float] = 0.0) -> Tensor:
>>>>>>> 3cbf308a
    r"""Pads tensor.

    Padding size:
        The padding size by which to pad some dimensions of :attr:`input`
        are described starting from the last dimension and moving forward.
        :math:`\left\lfloor\frac{\text{len(pad)}}{2}\right\rfloor` dimensions
        of ``input`` will be padded.
        For example, to pad only the last dimension of the input tensor, then
        :attr:`pad` has the form
        :math:`(\text{padding\_left}, \text{padding\_right})`;
        to pad the last 2 dimensions of the input tensor, then use
        :math:`(\text{padding\_left}, \text{padding\_right},`
        :math:`\text{padding\_top}, \text{padding\_bottom})`;
        to pad the last 3 dimensions, use
        :math:`(\text{padding\_left}, \text{padding\_right},`
        :math:`\text{padding\_top}, \text{padding\_bottom}`
        :math:`\text{padding\_front}, \text{padding\_back})`.

    Padding mode:
        See :class:`torch.nn.ConstantPad2d`, :class:`torch.nn.ReflectionPad2d`, and
        :class:`torch.nn.ReplicationPad2d` for concrete examples on how each of the
        padding modes works. Constant padding is implemented for arbitrary dimensions.
        Replicate and reflection padding is implemented for padding the last 3
        dimensions of 5D input tensor, or the last 2 dimensions of 4D input
        tensor, or the last dimension of 3D input tensor.

    Note:
        When using the CUDA backend, this operation may induce nondeterministic
        behaviour in its backward pass that is not easily switched off.
        Please see the notes on :doc:`/notes/randomness` for background.

    Args:
        input (Tensor): N-dimensional tensor
        pad (tuple): m-elements tuple, where
            :math:`\frac{m}{2} \leq` input dimensions and :math:`m` is even.
        mode: ``'constant'``, ``'reflect'``, ``'replicate'`` or ``'circular'``.
            Default: ``'constant'``
        value: fill value for ``'constant'`` padding. Default: ``0``

    Examples::

        >>> t4d = torch.empty(3, 3, 4, 2)
        >>> p1d = (1, 1) # pad last dim by 1 on each side
        >>> out = F.pad(t4d, p1d, "constant", 0)  # effectively zero padding
        >>> print(out.size())
        torch.Size([3, 3, 4, 4])
        >>> p2d = (1, 1, 2, 2) # pad last dim by (1, 1) and 2nd to last by (2, 2)
        >>> out = F.pad(t4d, p2d, "constant", 0)
        >>> print(out.size())
        torch.Size([3, 3, 8, 4])
        >>> t4d = torch.empty(3, 3, 4, 2)
        >>> p3d = (0, 1, 2, 1, 3, 3) # pad by (0, 1), (2, 1), and (3, 3)
        >>> out = F.pad(t4d, p3d, "constant", 0)
        >>> print(out.size())
        torch.Size([3, 9, 7, 3])

    """
    if has_torch_function_unary(input):
        return handle_torch_function(_pad, (input,), input, pad, mode=mode, value=value)
    assert len(pad) % 2 == 0, "Padding length must be divisible by 2"
    assert len(pad) // 2 <= input.dim(), "Padding length too large"
    if mode == "constant":
        return _VF.constant_pad_nd(input, pad, value)
    else:
        assert value == 0.0, 'Padding mode "{}"" doesn\'t take in value argument'.format(mode)
        if len(pad) == 2 and (input.dim() == 2 or input.dim() == 3):
            if mode == "reflect":
                return torch._C._nn.reflection_pad1d(input, pad)
            elif mode == "replicate":
                return torch._C._nn.replication_pad1d(input, pad)
            elif mode == "circular":
                return _pad_circular(input, pad)
            else:
                raise NotImplementedError

        elif len(pad) == 4 and (input.dim() == 3 or input.dim() == 4):
            if mode == "reflect":
                return torch._C._nn.reflection_pad2d(input, pad)
            elif mode == "replicate":
                return torch._C._nn.replication_pad2d(input, pad)
            elif mode == "circular":
                return _pad_circular(input, pad)
            else:
                raise NotImplementedError

        elif len(pad) == 6 and (input.dim() == 4 or input.dim() == 5):
            if mode == "reflect":
                return torch._C._nn.reflection_pad3d(input, pad)
            elif mode == "replicate":
                return torch._C._nn.replication_pad3d(input, pad)
            elif mode == "circular":
                return _pad_circular(input, pad)
            else:
                raise NotImplementedError
        else:
            raise NotImplementedError("Only 2D, 3D, 4D, 5D padding with non-constant padding are supported for now")


# We define this function as _pad because it takes an argument
# named pad, which clobbers the recursive reference to the pad
# function needed for __torch_function__ support
pad = _pad

# distance


pairwise_distance = _add_docstr(
    torch.pairwise_distance,
    r"""
pairwise_distance(x1, x2, p=2.0, eps=1e-6, keepdim=False) -> Tensor

See :class:`torch.nn.PairwiseDistance` for details
""")


pdist = _add_docstr(
    torch.pdist,
    r"""
pdist(input, p=2) -> Tensor

Computes the p-norm distance between every pair of row vectors in the input.
This is identical to the upper triangular portion, excluding the diagonal, of
`torch.norm(input[:, None] - input, dim=2, p=p)`. This function will be faster
if the rows are contiguous.

If input has shape :math:`N \times M` then the output will have shape
:math:`\frac{1}{2} N (N - 1)`.

This function is equivalent to `scipy.spatial.distance.pdist(input,
'minkowski', p=p)` if :math:`p \in (0, \infty)`. When :math:`p = 0` it is
equivalent to `scipy.spatial.distance.pdist(input, 'hamming') * M`.
When :math:`p = \infty`, the closest scipy function is
`scipy.spatial.distance.pdist(xn, lambda x, y: np.abs(x - y).max())`.

Args:
    input: input tensor of shape :math:`N \times M`.
    p: p value for the p-norm distance to calculate between each vector pair
        :math:`\in [0, \infty]`.
""",
)


cosine_similarity = _add_docstr(
    torch.cosine_similarity,
    r"""
cosine_similarity(x1, x2, dim=1, eps=1e-8) -> Tensor

Returns cosine similarity between ``x1`` and ``x2``, computed along dim. ``x1`` and ``x2`` must be broadcastable
to a common shape. ``dim`` refers to the dimension in this common shape. Dimension ``dim`` of the output is
squeezed (see :func:`torch.squeeze`), resulting in the
output tensor having 1 fewer dimension.

.. math ::
    \text{similarity} = \dfrac{x_1 \cdot x_2}{\max(\Vert x_1 \Vert _2 \cdot \Vert x_2 \Vert _2, \epsilon)}

Supports :ref:`type promotion <type-promotion-doc>`.

Args:
    x1 (Tensor): First input.
    x2 (Tensor): Second input.
    dim (int, optional): Dimension along which cosine similarity is computed. Default: 1
    eps (float, optional): Small value to avoid division by zero.
        Default: 1e-8

Example::

    >>> input1 = torch.randn(100, 128)
    >>> input2 = torch.randn(100, 128)
    >>> output = F.cosine_similarity(input1, input2)
    >>> print(output)
""",
)


one_hot = _add_docstr(
    torch._C._nn.one_hot,
    r"""
one_hot(tensor, num_classes=-1) -> LongTensor

Takes LongTensor with index values of shape ``(*)`` and returns a tensor
of shape ``(*, num_classes)`` that have zeros everywhere except where the
index of last dimension matches the corresponding value of the input tensor,
in which case it will be 1.

See also `One-hot on Wikipedia`_ .

.. _One-hot on Wikipedia:
    https://en.wikipedia.org/wiki/One-hot

Arguments:
    tensor (LongTensor): class values of any shape.
    num_classes (int):  Total number of classes. If set to -1, the number
        of classes will be inferred as one greater than the largest class
        value in the input tensor.

Returns:
    LongTensor that has one more dimension with 1 values at the
    index of last dimension indicated by the input, and 0 everywhere
    else.

Examples:
    >>> F.one_hot(torch.arange(0, 5) % 3)
    tensor([[1, 0, 0],
            [0, 1, 0],
            [0, 0, 1],
            [1, 0, 0],
            [0, 1, 0]])
    >>> F.one_hot(torch.arange(0, 5) % 3, num_classes=5)
    tensor([[1, 0, 0, 0, 0],
            [0, 1, 0, 0, 0],
            [0, 0, 1, 0, 0],
            [1, 0, 0, 0, 0],
            [0, 1, 0, 0, 0]])
    >>> F.one_hot(torch.arange(0, 6).view(3,2) % 3)
    tensor([[[1, 0, 0],
             [0, 1, 0]],
            [[0, 0, 1],
             [1, 0, 0]],
            [[0, 1, 0],
             [0, 0, 1]]])
""",
)


def triplet_margin_loss(
    anchor: Tensor,
    positive: Tensor,
    negative: Tensor,
    margin: float = 1.0,
    p: float = 2,
    eps: float = 1e-6,
    swap: bool = False,
    size_average: Optional[bool] = None,
    reduce: Optional[bool] = None,
    reduction: str = "mean",
) -> Tensor:
    r"""
    See :class:`~torch.nn.TripletMarginLoss` for details
    """
    if has_torch_function_variadic(anchor, positive, negative):
        return handle_torch_function(
            triplet_margin_loss,
            (anchor, positive, negative),
            anchor,
            positive,
            negative,
            margin=margin,
            p=p,
            eps=eps,
            swap=swap,
            size_average=size_average,
            reduce=reduce,
            reduction=reduction,
        )
    if size_average is not None or reduce is not None:
        reduction_enum = _Reduction.legacy_get_enum(size_average, reduce)
    else:
        reduction_enum = _Reduction.get_enum(reduction)
    return torch.triplet_margin_loss(anchor, positive, negative, margin, p, eps, swap, reduction_enum)


def triplet_margin_with_distance_loss(
    anchor: Tensor,
    positive: Tensor,
    negative: Tensor,
    *,
    distance_function: Optional[Callable[[Tensor, Tensor], Tensor]] = None,
    margin: float = 1.0,
    swap: bool = False,
    reduction: str = "mean"
) -> Tensor:
    r"""
    See :class:`~torch.nn.TripletMarginWithDistanceLoss` for details.
    """
    if torch.jit.is_scripting():
        raise NotImplementedError(
            "F.triplet_margin_with_distance_loss does not support JIT scripting: "
            "functions requiring Callables cannot be scripted."
        )

    if has_torch_function_variadic(anchor, positive, negative):
        return handle_torch_function(
            triplet_margin_with_distance_loss,
            (anchor, positive, negative),
            anchor,
            positive,
            negative,
            distance_function=distance_function,
            margin=margin,
            swap=swap,
            reduction=reduction,
        )

    distance_function = distance_function if distance_function is not None else pairwise_distance

    positive_dist = distance_function(anchor, positive)
    negative_dist = distance_function(anchor, negative)

    if swap:
        swap_dist = distance_function(positive, negative)
        negative_dist = torch.min(negative_dist, swap_dist)

    output = torch.clamp(positive_dist - negative_dist + margin, min=0.0)

    reduction_enum = _Reduction.get_enum(reduction)
    if reduction_enum == 1:
        return output.mean()
    elif reduction_enum == 2:
        return output.sum()
    else:
        return output


def normalize(input: Tensor, p: float = 2.0, dim: int = 1, eps: float = 1e-12, out: Optional[Tensor] = None) -> Tensor:
    r"""Performs :math:`L_p` normalization of inputs over specified dimension.

    For a tensor :attr:`input` of sizes :math:`(n_0, ..., n_{dim}, ..., n_k)`, each
    :math:`n_{dim}` -element vector :math:`v` along dimension :attr:`dim` is transformed as

    .. math::
        v = \frac{v}{\max(\lVert v \rVert_p, \epsilon)}.

    With the default arguments it uses the Euclidean norm over vectors along dimension :math:`1` for normalization.

    Args:
        input: input tensor of any shape
        p (float): the exponent value in the norm formulation. Default: 2
        dim (int): the dimension to reduce. Default: 1
        eps (float): small value to avoid division by zero. Default: 1e-12
        out (Tensor, optional): the output tensor. If :attr:`out` is used, this
                                operation won't be differentiable.
    """
    if has_torch_function_variadic(input, out):
        return handle_torch_function(normalize, (input, out), input, p=p, dim=dim, eps=eps, out=out)
    if out is None:
        denom = input.norm(p, dim, keepdim=True).clamp_min(eps).expand_as(input)
        return input / denom
    else:
        denom = input.norm(p, dim, keepdim=True).clamp_min_(eps).expand_as(input)
        return torch.div(input, denom, out=out)


def assert_int_or_pair(arg: List[int], arg_name: str, message: str) -> None:
    assert isinstance(arg, int) or len(arg) == 2, message.format(arg_name)


def unfold(
    input: Tensor, kernel_size: BroadcastingList2[int],
    dilation: BroadcastingList2[int] = 1,
    padding: BroadcastingList2[int] = 0,
    stride: BroadcastingList2[int] = 1
) -> Tensor:
    r"""Extracts sliding local blocks from a batched input tensor.

    .. warning::
        Currently, only 4-D input tensors (batched image-like tensors) are
        supported.

    .. warning::

        More than one element of the unfolded tensor may refer to a single
        memory location. As a result, in-place operations (especially ones that
        are vectorized) may result in incorrect behavior. If you need to write
        to the tensor, please clone it first.


    See :class:`torch.nn.Unfold` for details
    """
    if has_torch_function_unary(input):
        return handle_torch_function(
            unfold, (input,), input, kernel_size, dilation=dilation, padding=padding, stride=stride
        )
    if input.dim() == 4:
        msg = "{} must be int or 2-tuple for 4D input"
        assert_int_or_pair(kernel_size, "kernel_size", msg)
        assert_int_or_pair(dilation, "dilation", msg)
        assert_int_or_pair(padding, "padding", msg)
        assert_int_or_pair(stride, "stride", msg)

        return torch._C._nn.im2col(input, _pair(kernel_size), _pair(dilation), _pair(padding), _pair(stride))
    else:
        raise NotImplementedError("Input Error: Only 4D input Tensors are supported (got {}D)".format(input.dim()))


def fold(
    input: Tensor, output_size: BroadcastingList2[int],
    kernel_size: BroadcastingList2[int],
    dilation: BroadcastingList2[int] = 1,
    padding: BroadcastingList2[int] = 0,
    stride: BroadcastingList2[int] = 1
) -> Tensor:
    r"""Combines an array of sliding local blocks into a large containing
    tensor.

    .. warning::
        Currently, only unbatched (3D) or batched (4D) image-like output tensors are supported.

    See :class:`torch.nn.Fold` for details
    """
    if has_torch_function_unary(input):
        return handle_torch_function(
            fold, (input,), input, output_size, kernel_size, dilation=dilation, padding=padding, stride=stride
        )
    if input.dim() == 3 or input.dim() == 2:
        msg = "{} must be int or 2-tuple for 3D input"
        assert_int_or_pair(output_size, "output_size", msg)
        assert_int_or_pair(kernel_size, "kernel_size", msg)
        assert_int_or_pair(dilation, "dilation", msg)
        assert_int_or_pair(padding, "padding", msg)
        assert_int_or_pair(stride, "stride", msg)

        return torch._C._nn.col2im(
            input, _pair(output_size), _pair(kernel_size), _pair(dilation), _pair(padding), _pair(stride)
        )
    else:
        raise NotImplementedError("Input Error: Only unbatched (2D) or batched (3D) input Tensors"
                                  f"are supported (got {input.dim()}D)")


# NOTE: Do not edit. This code will be removed once the forward-compatibility
#       period is over for PR #73410
def _pad_circular(input: Tensor, padding: List[int]) -> Tensor:
    """Circularly pads tensor.

    Tensor values at the beginning are used to pad the end, and values at the
    end are used to pad the beginning. For example, consider a single dimension
    with values [0, 1, 2, 3]. With circular padding of (1, 1) it would be
    padded to [3, 0, 1, 2, 3, 0], and with padding (1, 2) it would be padded to
    [3, 0, 1, 2, 3, 0, 1]. If negative padding is applied then the ends of the
    tensor get removed. With circular padding of (-1, -1) the previous example
    would become [1, 2]. Circular padding of (-1, 1) would produce
    [1, 2, 3, 1].

    The first and second dimensions of the tensor are not padded.

    Args:
        input: Tensor with shape :math:`(N, C, D[, H, W])`.
        padding: Tuple containing the number of elements to pad each side of
            the tensor. The length of padding must be twice the number of
            paddable dimensions. For example, the length of padding should be 4
            for a tensor of shape :math:`(N, C, H, W)`, and the length should
            be 6 for a tensor of shape :math:`(N, C, D, H, W)`.

    Examples::

        >>> x = torch.tensor([[[[0, 1, 2], [3, 4, 5]]]])  # Create tensor
        >>> # Example 1
        >>> padding = (1, 1, 1, 1)
        >>> y = F.pad(x, padding, mode='circular')
        >>> print(y)
        tensor([[[[5, 3, 4, 5, 3],
                  [2, 0, 1, 2, 0],
                  [5, 3, 4, 5, 3],
                  [2, 0, 1, 2, 0]]]])
        >>> print(y.shape)
        torch.Size([1, 1, 4, 5])
        >>> # Example 2
        >>> padding = (1, 1, 2, 2)
        >>> z = F.pad(x, padding, mode='circular')
        >>> print(z)
        tensor([[[[2, 0, 1, 2, 0],
                  [5, 3, 4, 5, 3],
                  [2, 0, 1, 2, 0],
                  [5, 3, 4, 5, 3],
                  [2, 0, 1, 2, 0],
                  [5, 3, 4, 5, 3]]]])
        >>> print(z.shape)
        torch.Size([1, 1, 6, 5])
    """
    in_shape = input.shape
    paddable_shape = in_shape[2:]
    ndim = len(paddable_shape)

    for idx, size in enumerate(paddable_shape):
        # Only supports wrapping around once
        assert padding[-(idx * 2 + 1)] <= size, "Padding value causes wrapping around more than once."
        assert padding[-(idx * 2 + 2)] <= size, "Padding value causes wrapping around more than once."
        # Negative padding should not result in negative sizes
        assert (
            padding[-(idx * 2 + 1)] + padding[-(idx * 2 + 2)] + size >= 0
        ), "Negative padding value is resulting in an empty dimension."

    # Get shape of padded tensor
    out_shape = in_shape[:2]
    for idx, size in enumerate(paddable_shape):
        out_shape += (size + padding[-(idx * 2 + 1)] + padding[-(idx * 2 + 2)],)

    out = input.new_empty(out_shape)

    # Put original array in padded array
    if ndim == 1:
        out_d0 = max(padding[-2], 0)
        out_d1 = out_shape[2] - max(padding[-1], 0)

        in_d0 = max(-padding[-2], 0)
        in_d1 = in_shape[2] - max(-padding[-1], 0)

        out[..., out_d0:out_d1] = input[..., in_d0:in_d1]
    elif ndim == 2:
        out_d0 = max(padding[-2], 0)
        out_d1 = out_shape[2] - max(padding[-1], 0)

        out_h0 = max(padding[-4], 0)
        out_h1 = out_shape[3] - max(padding[-3], 0)

        in_d0 = max(-padding[-2], 0)
        in_d1 = in_shape[2] - max(-padding[-1], 0)

        in_h0 = max(-padding[-4], 0)
        in_h1 = in_shape[3] - max(-padding[-3], 0)

        out[..., out_d0:out_d1, out_h0:out_h1] = input[..., in_d0:in_d1, in_h0:in_h1]
    elif ndim == 3:
        out_d0 = max(padding[-2], 0)
        out_d1 = out_shape[2] - max(padding[-1], 0)

        out_h0 = max(padding[-4], 0)
        out_h1 = out_shape[3] - max(padding[-3], 0)

        out_w0 = max(padding[-6], 0)
        out_w1 = out_shape[4] - max(padding[-5], 0)

        in_d0 = max(-padding[-2], 0)
        in_d1 = in_shape[2] - max(-padding[-1], 0)

        in_h0 = max(-padding[-4], 0)
        in_h1 = in_shape[3] - max(-padding[-3], 0)

        in_w0 = max(-padding[-6], 0)
        in_w1 = in_shape[4] - max(-padding[-5], 0)

        out[..., out_d0:out_d1, out_h0:out_h1, out_w0:out_w1] = input[..., in_d0:in_d1, in_h0:in_h1, in_w0:in_w1]

    # The following steps first pad the beginning of the tensor (left side),
    # and then pad the end of the tensor (right side).
    # Note: Corners will be written more than once when ndim > 1.

    # Only in cases where padding values are > 0 are when additional copying
    # is required.

    # Pad first dimension (depth)
    if padding[-2] > 0:
        i0 = out_shape[2] - padding[-2] - max(padding[-1], 0)
        i1 = out_shape[2] - max(padding[-1], 0)
        o0 = 0
        o1 = padding[-2]
        out[:, :, o0:o1] = out[:, :, i0:i1]
    if padding[-1] > 0:
        i0 = max(padding[-2], 0)
        i1 = max(padding[-2], 0) + padding[-1]
        o0 = out_shape[2] - padding[-1]
        o1 = out_shape[2]
        out[:, :, o0:o1] = out[:, :, i0:i1]

    # Pad second dimension (height)
    if len(padding) > 2:
        if padding[-4] > 0:
            i0 = out_shape[3] - padding[-4] - max(padding[-3], 0)
            i1 = out_shape[3] - max(padding[-3], 0)
            o0 = 0
            o1 = padding[-4]
            out[:, :, :, o0:o1] = out[:, :, :, i0:i1]
        if padding[-3] > 0:
            i0 = max(padding[-4], 0)
            i1 = max(padding[-4], 0) + padding[-3]
            o0 = out_shape[3] - padding[-3]
            o1 = out_shape[3]
            out[:, :, :, o0:o1] = out[:, :, :, i0:i1]

    # Pad third dimension (width)
    if len(padding) > 4:
        if padding[-6] > 0:
            i0 = out_shape[4] - padding[-6] - max(padding[-5], 0)
            i1 = out_shape[4] - max(padding[-5], 0)
            o0 = 0
            o1 = padding[-6]
            out[:, :, :, :, o0:o1] = out[:, :, :, :, i0:i1]
        if padding[-5] > 0:
            i0 = max(padding[-6], 0)
            i1 = max(padding[-6], 0) + padding[-5]
            o0 = out_shape[4] - padding[-5]
            o1 = out_shape[4]
            out[:, :, :, :, o0:o1] = out[:, :, :, :, i0:i1]

    return out

#
# multihead attention
#

def _in_projection_packed(
    q: Tensor,
    k: Tensor,
    v: Tensor,
    w: Tensor,
    b: Optional[Tensor] = None,
) -> List[Tensor]:
    r"""
    Performs the in-projection step of the attention operation, using packed weights.
    Output is a triple containing projection tensors for query, key and value.

    Args:
        q, k, v: query, key and value tensors to be projected. For self-attention,
            these are typically the same tensor; for encoder-decoder attention,
            k and v are typically the same tensor. (We take advantage of these
            identities for performance if they are present.) Regardless, q, k and v
            must share a common embedding dimension; otherwise their shapes may vary.
        w: projection weights for q, k and v, packed into a single tensor. Weights
            are packed along dimension 0, in q, k, v order.
        b: optional projection biases for q, k and v, packed into a single tensor
            in q, k, v order.

    Shape:
        Inputs:
        - q: :math:`(..., E)` where E is the embedding dimension
        - k: :math:`(..., E)` where E is the embedding dimension
        - v: :math:`(..., E)` where E is the embedding dimension
        - w: :math:`(E * 3, E)` where E is the embedding dimension
        - b: :math:`E * 3` where E is the embedding dimension

        Output:
        - in output list :math:`[q', k', v']`, each output tensor will have the
            same shape as the corresponding input tensor.
    """
    E = q.size(-1)
    if k is v:
        if q is k:
            # self-attention
            return linear(q, w, b).chunk(3, dim=-1)
        else:
            # encoder-decoder attention
            w_q, w_kv = w.split([E, E * 2])
            if b is None:
                b_q = b_kv = None
            else:
                b_q, b_kv = b.split([E, E * 2])
            return (linear(q, w_q, b_q),) + linear(k, w_kv, b_kv).chunk(2, dim=-1)
    else:
        w_q, w_k, w_v = w.chunk(3)
        if b is None:
            b_q = b_k = b_v = None
        else:
            b_q, b_k, b_v = b.chunk(3)
        return linear(q, w_q, b_q), linear(k, w_k, b_k), linear(v, w_v, b_v)


def _in_projection(
    q: Tensor,
    k: Tensor,
    v: Tensor,
    w_q: Tensor,
    w_k: Tensor,
    w_v: Tensor,
    b_q: Optional[Tensor] = None,
    b_k: Optional[Tensor] = None,
    b_v: Optional[Tensor] = None,
) -> Tuple[Tensor, Tensor, Tensor]:
    r"""
    Performs the in-projection step of the attention operation. This is simply
    a triple of linear projections, with shape constraints on the weights which
    ensure embedding dimension uniformity in the projected outputs.
    Output is a triple containing projection tensors for query, key and value.

    Args:
        q, k, v: query, key and value tensors to be projected.
        w_q, w_k, w_v: weights for q, k and v, respectively.
        b_q, b_k, b_v: optional biases for q, k and v, respectively.

    Shape:
        Inputs:
        - q: :math:`(Qdims..., Eq)` where Eq is the query embedding dimension and Qdims are any
            number of leading dimensions.
        - k: :math:`(Kdims..., Ek)` where Ek is the key embedding dimension and Kdims are any
            number of leading dimensions.
        - v: :math:`(Vdims..., Ev)` where Ev is the value embedding dimension and Vdims are any
            number of leading dimensions.
        - w_q: :math:`(Eq, Eq)`
        - w_k: :math:`(Eq, Ek)`
        - w_v: :math:`(Eq, Ev)`
        - b_q: :math:`(Eq)`
        - b_k: :math:`(Eq)`
        - b_v: :math:`(Eq)`

        Output: in output triple :math:`(q', k', v')`,
         - q': :math:`[Qdims..., Eq]`
         - k': :math:`[Kdims..., Eq]`
         - v': :math:`[Vdims..., Eq]`

    """
    Eq, Ek, Ev = q.size(-1), k.size(-1), v.size(-1)
    assert w_q.shape == (Eq, Eq), f"expecting query weights shape of {(Eq, Eq)}, but got {w_q.shape}"
    assert w_k.shape == (Eq, Ek), f"expecting key weights shape of {(Eq, Ek)}, but got {w_k.shape}"
    assert w_v.shape == (Eq, Ev), f"expecting value weights shape of {(Eq, Ev)}, but got {w_v.shape}"
    assert b_q is None or b_q.shape == (Eq,), f"expecting query bias shape of {(Eq,)}, but got {b_q.shape}"
    assert b_k is None or b_k.shape == (Eq,), f"expecting key bias shape of {(Eq,)}, but got {b_k.shape}"
    assert b_v is None or b_v.shape == (Eq,), f"expecting value bias shape of {(Eq,)}, but got {b_v.shape}"
    return linear(q, w_q, b_q), linear(k, w_k, b_k), linear(v, w_v, b_v)


def _scaled_dot_product_attention(
    q: Tensor,
    k: Tensor,
    v: Tensor,
    attn_mask: Optional[Tensor] = None,
    dropout_p: float = 0.0,
) -> Tuple[Tensor, Tensor]:
    r"""
    Computes scaled dot product attention on query, key and value tensors, using
    an optional attention mask if passed, and applying dropout if a probability
    greater than 0.0 is specified.
    Returns a tensor pair containing attended values and attention weights.

    Args:
        q, k, v: query, key and value tensors. See Shape section for shape details.
        attn_mask: optional tensor containing mask values to be added to calculated
            attention. May be 2D or 3D; see Shape section for details.
        dropout_p: dropout probability. If greater than 0.0, dropout is applied.

    Shape:
        - q: :math:`(B, Nt, E)` where B is batch size, Nt is the target sequence length,
            and E is embedding dimension.
        - key: :math:`(B, Ns, E)` where B is batch size, Ns is the source sequence length,
            and E is embedding dimension.
        - value: :math:`(B, Ns, E)` where B is batch size, Ns is the source sequence length,
            and E is embedding dimension.
        - attn_mask: either a 3D tensor of shape :math:`(B, Nt, Ns)` or a 2D tensor of
            shape :math:`(Nt, Ns)`.

        - Output: attention values have shape :math:`(B, Nt, E)`; attention weights
            have shape :math:`(B, Nt, Ns)`
    """
    B, Nt, E = q.shape
    q = q / math.sqrt(E)
    # (B, Nt, E) x (B, E, Ns) -> (B, Nt, Ns)
    attn = torch.bmm(q, k.transpose(-2, -1))
    if attn_mask is not None:
        attn += attn_mask
    attn = softmax(attn, dim=-1)
    if dropout_p > 0.0:
        attn = dropout(attn, p=dropout_p)
    # (B, Nt, Ns) x (B, Ns, E) -> (B, Nt, E)
    output = torch.bmm(attn, v)
    return output, attn


def _mha_shape_check(query: Tensor, key: Tensor, value: Tensor,
                     key_padding_mask: Optional[Tensor], attn_mask: Optional[Tensor], num_heads: int):
    # Verifies the expected shape for `query, `key`, `value`, `key_padding_mask` and `attn_mask`
    # and returns if the input is batched or not.
    # Raises an error if `query` is not 2-D (unbatched) or 3-D (batched) tensor.

    # Shape check.
    if query.dim() == 3:
        # Batched Inputs
        is_batched = True
        assert key.dim() == 3 and value.dim() == 3, \
            ("For batched (3-D) `query`, expected `key` and `value` to be 3-D"
             f" but found {key.dim()}-D and {value.dim()}-D tensors respectively")
        if key_padding_mask is not None:
            assert key_padding_mask.dim() == 2, \
                ("For batched (3-D) `query`, expected `key_padding_mask` to be `None` or 2-D"
                 f" but found {key_padding_mask.dim()}-D tensor instead")
        if attn_mask is not None:
            assert attn_mask.dim() in (2, 3), \
                ("For batched (3-D) `query`, expected `attn_mask` to be `None`, 2-D or 3-D"
                 f" but found {attn_mask.dim()}-D tensor instead")
    elif query.dim() == 2:
        # Unbatched Inputs
        is_batched = False
        assert key.dim() == 2 and value.dim() == 2, \
            ("For unbatched (2-D) `query`, expected `key` and `value` to be 2-D"
             f" but found {key.dim()}-D and {value.dim()}-D tensors respectively")

        if key_padding_mask is not None:
            assert key_padding_mask.dim() == 1, \
                ("For unbatched (2-D) `query`, expected `key_padding_mask` to be `None` or 1-D"
                 f" but found {key_padding_mask.dim()}-D tensor instead")

        if attn_mask is not None:
            assert attn_mask.dim() in (2, 3), \
                ("For unbatched (2-D) `query`, expected `attn_mask` to be `None`, 2-D or 3-D"
                 f" but found {attn_mask.dim()}-D tensor instead")
            if attn_mask.dim() == 3:
                expected_shape = (num_heads, query.shape[0], key.shape[0])
                assert attn_mask.shape == expected_shape, \
                    (f"Expected `attn_mask` shape to be {expected_shape} but got {attn_mask.shape}")
    else:
        raise AssertionError(
            f"query should be unbatched 2D or batched 3D tensor but received {query.dim()}-D query tensor")

    return is_batched

def multi_head_attention_forward(
    query: Tensor,
    key: Tensor,
    value: Tensor,
    embed_dim_to_check: int,
    num_heads: int,
    in_proj_weight: Tensor,
    in_proj_bias: Optional[Tensor],
    bias_k: Optional[Tensor],
    bias_v: Optional[Tensor],
    add_zero_attn: bool,
    dropout_p: float,
    out_proj_weight: Tensor,
    out_proj_bias: Optional[Tensor],
    training: bool = True,
    key_padding_mask: Optional[Tensor] = None,
    need_weights: bool = True,
    attn_mask: Optional[Tensor] = None,
    use_separate_proj_weight: bool = False,
    q_proj_weight: Optional[Tensor] = None,
    k_proj_weight: Optional[Tensor] = None,
    v_proj_weight: Optional[Tensor] = None,
    static_k: Optional[Tensor] = None,
    static_v: Optional[Tensor] = None,
    average_attn_weights: bool = True,
) -> Tuple[Tensor, Optional[Tensor]]:
    r"""
    Args:
        query, key, value: map a query and a set of key-value pairs to an output.
            See "Attention Is All You Need" for more details.
        embed_dim_to_check: total dimension of the model.
        num_heads: parallel attention heads.
        in_proj_weight, in_proj_bias: input projection weight and bias.
        bias_k, bias_v: bias of the key and value sequences to be added at dim=0.
        add_zero_attn: add a new batch of zeros to the key and
                       value sequences at dim=1.
        dropout_p: probability of an element to be zeroed.
        out_proj_weight, out_proj_bias: the output projection weight and bias.
        training: apply dropout if is ``True``.
        key_padding_mask: if provided, specified padding elements in the key will
            be ignored by the attention. This is an binary mask. When the value is True,
            the corresponding value on the attention layer will be filled with -inf.
        need_weights: output attn_output_weights.
        attn_mask: 2D or 3D mask that prevents attention to certain positions. A 2D mask will be broadcasted for all
            the batches while a 3D mask allows to specify a different mask for the entries of each batch.
        use_separate_proj_weight: the function accept the proj. weights for query, key,
            and value in different forms. If false, in_proj_weight will be used, which is
            a combination of q_proj_weight, k_proj_weight, v_proj_weight.
        q_proj_weight, k_proj_weight, v_proj_weight, in_proj_bias: input projection weight and bias.
        static_k, static_v: static key and value used for attention operators.
        average_attn_weights: If true, indicates that the returned ``attn_weights`` should be averaged across heads.
            Otherwise, ``attn_weights`` are provided separately per head. Note that this flag only has an effect
            when ``need_weights=True.``. Default: True


    Shape:
        Inputs:
        - query: :math:`(L, E)` or :math:`(L, N, E)` where L is the target sequence length, N is the batch size, E is
          the embedding dimension.
        - key: :math:`(S, E)` or :math:`(S, N, E)`, where S is the source sequence length, N is the batch size, E is
          the embedding dimension.
        - value: :math:`(S, E)` or :math:`(S, N, E)` where S is the source sequence length, N is the batch size, E is
          the embedding dimension.
        - key_padding_mask: :math:`(S)` or :math:`(N, S)` where N is the batch size, S is the source sequence length.
          If a ByteTensor is provided, the non-zero positions will be ignored while the zero positions
          will be unchanged. If a BoolTensor is provided, the positions with the
          value of ``True`` will be ignored while the position with the value of ``False`` will be unchanged.
        - attn_mask: 2D mask :math:`(L, S)` where L is the target sequence length, S is the source sequence length.
          3D mask :math:`(N*num_heads, L, S)` where N is the batch size, L is the target sequence length,
          S is the source sequence length. attn_mask ensures that position i is allowed to attend the unmasked
          positions. If a ByteTensor is provided, the non-zero positions are not allowed to attend
          while the zero positions will be unchanged. If a BoolTensor is provided, positions with ``True``
          are not allowed to attend while ``False`` values will be unchanged. If a FloatTensor
          is provided, it will be added to the attention weight.
        - static_k: :math:`(N*num_heads, S, E/num_heads)`, where S is the source sequence length,
          N is the batch size, E is the embedding dimension. E/num_heads is the head dimension.
        - static_v: :math:`(N*num_heads, S, E/num_heads)`, where S is the source sequence length,
          N is the batch size, E is the embedding dimension. E/num_heads is the head dimension.

        Outputs:
        - attn_output: :math:`(L, E)` or :math:`(L, N, E)` where L is the target sequence length, N is the batch size,
          E is the embedding dimension.
        - attn_output_weights: Only returned when ``need_weights=True``. If ``average_attn_weights=True``, returns
          attention weights averaged across heads of shape :math:`(L, S)` when input is unbatched or
          :math:`(N, L, S)`, where :math:`N` is the batch size, :math:`L` is the target sequence length, and
          :math:`S` is the source sequence length. If ``average_weights=False``, returns attention weights per
          head of shape :math:`(num_heads, L, S)` when input is unbatched or :math:`(N, num_heads, L, S)`.
    """
    tens_ops = (query, key, value, in_proj_weight, in_proj_bias, bias_k, bias_v, out_proj_weight, out_proj_bias)
    if has_torch_function(tens_ops):
        return handle_torch_function(
            multi_head_attention_forward,
            tens_ops,
            query,
            key,
            value,
            embed_dim_to_check,
            num_heads,
            in_proj_weight,
            in_proj_bias,
            bias_k,
            bias_v,
            add_zero_attn,
            dropout_p,
            out_proj_weight,
            out_proj_bias,
            training=training,
            key_padding_mask=key_padding_mask,
            need_weights=need_weights,
            attn_mask=attn_mask,
            use_separate_proj_weight=use_separate_proj_weight,
            q_proj_weight=q_proj_weight,
            k_proj_weight=k_proj_weight,
            v_proj_weight=v_proj_weight,
            static_k=static_k,
            static_v=static_v,
        )

    is_batched = _mha_shape_check(query, key, value, key_padding_mask, attn_mask, num_heads)

    # For unbatched input, we unsqueeze at the expected batch-dim to pretend that the input
    # is batched, run the computation and before returning squeeze the
    # batch dimension so that the output doesn't carry this temporary batch dimension.
    if not is_batched:
        # unsqueeze if the input is unbatched
        query = query.unsqueeze(1)
        key = key.unsqueeze(1)
        value = value.unsqueeze(1)
        if key_padding_mask is not None:
            key_padding_mask = key_padding_mask.unsqueeze(0)

    # set up shape vars
    tgt_len, bsz, embed_dim = query.shape
    src_len, _, _ = key.shape
    assert embed_dim == embed_dim_to_check, \
        f"was expecting embedding dimension of {embed_dim_to_check}, but got {embed_dim}"
    if isinstance(embed_dim, torch.Tensor):
        # embed_dim can be a tensor when JIT tracing
        head_dim = embed_dim.div(num_heads, rounding_mode='trunc')
    else:
        head_dim = embed_dim // num_heads
    assert head_dim * num_heads == embed_dim, f"embed_dim {embed_dim} not divisible by num_heads {num_heads}"
    if use_separate_proj_weight:
        # allow MHA to have different embedding dimensions when separate projection weights are used
        assert key.shape[:2] == value.shape[:2], \
            f"key's sequence and batch dims {key.shape[:2]} do not match value's {value.shape[:2]}"
    else:
        assert key.shape == value.shape, f"key shape {key.shape} does not match value shape {value.shape}"

    #
    # compute in-projection
    #
    if not use_separate_proj_weight:
        q, k, v = _in_projection_packed(query, key, value, in_proj_weight, in_proj_bias)
    else:
        assert q_proj_weight is not None, "use_separate_proj_weight is True but q_proj_weight is None"
        assert k_proj_weight is not None, "use_separate_proj_weight is True but k_proj_weight is None"
        assert v_proj_weight is not None, "use_separate_proj_weight is True but v_proj_weight is None"
        if in_proj_bias is None:
            b_q = b_k = b_v = None
        else:
            b_q, b_k, b_v = in_proj_bias.chunk(3)
        q, k, v = _in_projection(query, key, value, q_proj_weight, k_proj_weight, v_proj_weight, b_q, b_k, b_v)

    # prep attention mask
    if attn_mask is not None:
        if attn_mask.dtype == torch.uint8:
            warnings.warn("Byte tensor for attn_mask in nn.MultiheadAttention is deprecated. Use bool tensor instead.")
            attn_mask = attn_mask.to(torch.bool)
        else:
            assert attn_mask.is_floating_point() or attn_mask.dtype == torch.bool, \
                f"Only float, byte, and bool types are supported for attn_mask, not {attn_mask.dtype}"
        # ensure attn_mask's dim is 3
        if attn_mask.dim() == 2:
            correct_2d_size = (tgt_len, src_len)
            if attn_mask.shape != correct_2d_size:
                raise RuntimeError(f"The shape of the 2D attn_mask is {attn_mask.shape}, but should be {correct_2d_size}.")
            attn_mask = attn_mask.unsqueeze(0)
        elif attn_mask.dim() == 3:
            correct_3d_size = (bsz * num_heads, tgt_len, src_len)
            if attn_mask.shape != correct_3d_size:
                raise RuntimeError(f"The shape of the 3D attn_mask is {attn_mask.shape}, but should be {correct_3d_size}.")
        else:
            raise RuntimeError(f"attn_mask's dimension {attn_mask.dim()} is not supported")

    # prep key padding mask
    if key_padding_mask is not None and key_padding_mask.dtype == torch.uint8:
        warnings.warn("Byte tensor for key_padding_mask in nn.MultiheadAttention is deprecated. Use bool tensor instead.")
        key_padding_mask = key_padding_mask.to(torch.bool)

    # add bias along batch dimension (currently second)
    if bias_k is not None and bias_v is not None:
        assert static_k is None, "bias cannot be added to static key."
        assert static_v is None, "bias cannot be added to static value."
        k = torch.cat([k, bias_k.repeat(1, bsz, 1)])
        v = torch.cat([v, bias_v.repeat(1, bsz, 1)])
        if attn_mask is not None:
            attn_mask = pad(attn_mask, (0, 1))
        if key_padding_mask is not None:
            key_padding_mask = pad(key_padding_mask, (0, 1))
    else:
        assert bias_k is None
        assert bias_v is None

    #
    # reshape q, k, v for multihead attention and make em batch first
    #
    q = q.contiguous().view(tgt_len, bsz * num_heads, head_dim).transpose(0, 1)
    if static_k is None:
        k = k.contiguous().view(k.shape[0], bsz * num_heads, head_dim).transpose(0, 1)
    else:
        # TODO finish disentangling control flow so we don't do in-projections when statics are passed
        assert static_k.size(0) == bsz * num_heads, \
            f"expecting static_k.size(0) of {bsz * num_heads}, but got {static_k.size(0)}"
        assert static_k.size(2) == head_dim, \
            f"expecting static_k.size(2) of {head_dim}, but got {static_k.size(2)}"
        k = static_k
    if static_v is None:
        v = v.contiguous().view(v.shape[0], bsz * num_heads, head_dim).transpose(0, 1)
    else:
        # TODO finish disentangling control flow so we don't do in-projections when statics are passed
        assert static_v.size(0) == bsz * num_heads, \
            f"expecting static_v.size(0) of {bsz * num_heads}, but got {static_v.size(0)}"
        assert static_v.size(2) == head_dim, \
            f"expecting static_v.size(2) of {head_dim}, but got {static_v.size(2)}"
        v = static_v

    # add zero attention along batch dimension (now first)
    if add_zero_attn:
        zero_attn_shape = (bsz * num_heads, 1, head_dim)
        k = torch.cat([k, torch.zeros(zero_attn_shape, dtype=k.dtype, device=k.device)], dim=1)
        v = torch.cat([v, torch.zeros(zero_attn_shape, dtype=v.dtype, device=v.device)], dim=1)
        if attn_mask is not None:
            attn_mask = pad(attn_mask, (0, 1))
        if key_padding_mask is not None:
            key_padding_mask = pad(key_padding_mask, (0, 1))

    # update source sequence length after adjustments
    src_len = k.size(1)

    # merge key padding and attention masks
    if key_padding_mask is not None:
        assert key_padding_mask.shape == (bsz, src_len), \
            f"expecting key_padding_mask shape of {(bsz, src_len)}, but got {key_padding_mask.shape}"
        key_padding_mask = key_padding_mask.view(bsz, 1, 1, src_len).   \
            expand(-1, num_heads, -1, -1).reshape(bsz * num_heads, 1, src_len)
        if attn_mask is None:
            attn_mask = key_padding_mask
        elif attn_mask.dtype == torch.bool:
            attn_mask = attn_mask.logical_or(key_padding_mask)
        else:
            attn_mask = attn_mask.masked_fill(key_padding_mask, float("-inf"))

    # convert mask to float
    if attn_mask is not None and attn_mask.dtype == torch.bool:
        new_attn_mask = torch.zeros_like(attn_mask, dtype=q.dtype)
        new_attn_mask.masked_fill_(attn_mask, float("-inf"))
        attn_mask = new_attn_mask

    # adjust dropout probability
    if not training:
        dropout_p = 0.0

    #
    # (deep breath) calculate attention and out projection
    #
    attn_output, attn_output_weights = _scaled_dot_product_attention(q, k, v, attn_mask, dropout_p)
    attn_output = attn_output.transpose(0, 1).contiguous().view(tgt_len * bsz, embed_dim)
    attn_output = linear(attn_output, out_proj_weight, out_proj_bias)
    attn_output = attn_output.view(tgt_len, bsz, attn_output.size(1))

    if need_weights:
        # optionally average attention weights over heads
        attn_output_weights = attn_output_weights.view(bsz, num_heads, tgt_len, src_len)
        if average_attn_weights:
            attn_output_weights = attn_output_weights.sum(dim=1) / num_heads

        if not is_batched:
            # squeeze the output if input was unbatched
            attn_output = attn_output.squeeze(1)
            attn_output_weights = attn_output_weights.squeeze(0)
        return attn_output, attn_output_weights
    else:
        if not is_batched:
            # squeeze the output if input was unbatched
            attn_output = attn_output.squeeze(1)
        return attn_output, None<|MERGE_RESOLUTION|>--- conflicted
+++ resolved
@@ -4263,13 +4263,9 @@
     return torch.affine_grid_generator(theta, size, align_corners)
 
 
-<<<<<<< HEAD
 # NOTE: Do not edit. This code will be removed once the forward-compatibility
 #       period is over for PR #73431
-def _pad(input: Tensor, pad: List[int], mode: str = "constant", value: float = 0.0) -> Tensor:
-=======
 def _pad(input: Tensor, pad: BroadcastingList1[int], mode: str = "constant", value: Union[int, float] = 0.0) -> Tensor:
->>>>>>> 3cbf308a
     r"""Pads tensor.
 
     Padding size:
