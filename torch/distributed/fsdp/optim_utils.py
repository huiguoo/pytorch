--- conflicted
+++ resolved
@@ -66,12 +66,9 @@
     Attributes:
         work (Work): Broadcast work handle with destination tensor ``tensor``.
         tensor (torch.Tensor): Destination tensor.
-        device (torch.device): Device to move ``tensor`` to after the broadcast
-            completes.
     """
     work: Any
     tensor: torch.Tensor
-    device: torch.device
 
 
 def _unflatten_optim_state(
@@ -781,9 +778,9 @@
         for state_name, value in param_state.items():
             if not isinstance(value, _BroadcastHandle):
                 continue
-            work, tensor, device = value.work, value.tensor, value.device
+            work, tensor = value.work, value.tensor
             work.wait()
-            param_state[state_name] = tensor.to(device)
+            param_state[state_name] = tensor
     return no_tensor_osd
 
 
@@ -828,22 +825,13 @@
                 shape, requires_grad=False, dtype=dtype,
                 device=broadcast_device,
             )
-<<<<<<< HEAD
         # Broadcast asynchronously and wait on the work handle later after all
         # broadcasts have been scheduled
         work = dist.broadcast(sharded_tensor, src=0, group=group, async_op=True)
-        # Only keep the shard (and hence, broadcast handle) on the target rank
-        if rank == target_rank:
-            param_state[state_name] = _BroadcastHandle(
-                work, sharded_tensor, device,
-            )
-=======
-        dist.broadcast(sharded_tensor, src=0, group=group)
         # Only keep the shard on the target rank and keep it on the broadcast
         # device, which is typically GPU
         if rank == target_rank:
-            param_state[state_name] = sharded_tensor
->>>>>>> b5300db2
+            param_state[state_name] = _BroadcastHandle(work, sharded_tensor)
         else:
             del sharded_tensor
     # Lastly, shard on rank 0
@@ -885,19 +873,11 @@
         unsharded_tensor = torch.zeros(
             shape, requires_grad=False, dtype=dtype, device=broadcast_device,
         )
-<<<<<<< HEAD
-    if dist.distributed_c10d._check_for_nccl_backend(group):
-        assert torch.cuda.is_available(), "Expects GPU for NCCL backend"
-        unsharded_tensor = unsharded_tensor.cuda()
     # Broadcast asynchronously and wait on the work handle later after all
     # broadcasts have been scheduled
     work = dist.broadcast(unsharded_tensor, src=0, group=group, async_op=True)
-    param_state[state_name] = _BroadcastHandle(work, unsharded_tensor, device)
-=======
-    dist.broadcast(unsharded_tensor, src=0, group=group)
     # Keep the tensor on the broadcast device, which is typically GPU
-    param_state[state_name] = unsharded_tensor
->>>>>>> b5300db2
+    param_state[state_name] = _BroadcastHandle(work, unsharded_tensor)
 
 
 def _get_flat_param_to_fsdp_module(model: torch.nn.Module):
