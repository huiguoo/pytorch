--- conflicted
+++ resolved
@@ -69,8 +69,4 @@
   }
 };
 
-<<<<<<< HEAD
-}
-=======
-} // namespace c10
->>>>>>> 078fadaa
+} // namespace c10