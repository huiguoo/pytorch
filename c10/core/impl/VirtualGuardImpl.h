--- conflicted
+++ resolved
@@ -40,13 +40,8 @@
   Stream getDefaultStream(Device d) const override {
     return impl_->getDefaultStream(d);
   }
-<<<<<<< HEAD
-  Stream getStreamFromPool(Device d, bool isHighPriority = false) const override {
-    return impl_->getStreamFromPool(d, isHighPriority);
-=======
   Stream getStreamFromGlobalPool(Device d, bool isHighPriority = false) const override {
     return impl_->getStreamFromGlobalPool(d, isHighPriority);
->>>>>>> 29bbc4f6
   }
   Stream exchangeStream(Stream s) const noexcept override {
     return impl_->exchangeStream(s);
